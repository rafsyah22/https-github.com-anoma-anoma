defmodule Anoma.Node.Storage do
  @moduledoc """
  I am the Anoma Storage Engine.

  The Anoma database usage is separated into two parts:

  1) The Ordering table provides info on the order of appropriate keys.
     That is, it has info about how many times the key has been assigned to
     some value.

  2) The Qualified table provides a representation of all stored key-values
     in a particular format. Each entry has inside it

     1) The table name attached
     2) The order of the key given by the Ordering
     3) The namespace idenifying the Storage Engine
     4) The key itself as provided by the user.

  As a Storage Engine, I provide the appropriate functionality
  to coordinate the Ordering and Qualified tables of a launched Anoma Node.

  That is, I help with writing things respecting the ordering of events
  while providing appropriate reading capabilities of the tables used, so
  that the base read events read only the latest value of a given key.

  ### Public API

  I provide the following public functionality:

  #### Setup

  - `setup/1`
  - `remove/1`
  - `do_setup/1`
  - `ensure_new/2`
  - `do_ensure_new/2`

  #### Writing

  - `put_snapshot/2`
  - `delete_key/2`
  - `put/3`

  #### Reading

  - `snapshot_order/1`
  - `get/2`
  - `get_keyspace/2`
  - `get_at_snapshot/2`
  - `in_snapshot/2`
  - `read_order/2`
  - `read_order_tx/2`
  - `read_at_order/3`
  - `read_at_order_tx/3`


  #### Blocking

  - `blocking_read/2`

  #### Other

  - `cm_tree_spec/0`
  """

  alias Anoma.Node.{Router, Logger}
  alias __MODULE__

  use TypedStruct
  use Router.Engine

  @typedoc """
  I am the type of the Storage Engine.

  I store info on the db tables used by the Node and info for appropriate
  read/write actions.

  ### Fields

    - `:qualified` - The name of the Qualified table.
                     Default: Anoma.Node.Storage.Qualified
    - `:order` - The name of the Ordering table.
                 Default: Anoma.Node.Storage.Order
    - `:rm_commitments` - The name of the Reource Machine Commitments table.
                          Default: Anoma.Node.Storage.RMCommitments
    - `:namespace` - The namespace used for writing functionality.
                     Default: []
    - `:topic` - The subscription topic.
                 Enforced: false
  """
  typedstruct do
    field(:qualified, atom(), default: Anoma.Node.Storage.Qualified)
    field(:order, atom(), default: Anoma.Node.Storage.Order)
    field(:rm_commitments, atom(), default: Anoma.Node.Storage.RMCommitments)
    field(:namespace, list(binary()), default: [])
    field(:topic, Router.Addr.t(), enforce: false)
  end

  @typedoc """
  I am the type of a mensia table query result.
  """
  @type result(res) :: {:atomic, res} | {:aborted, any()}

  @typedoc """
  I designate the type of keys for Ordering table queries.
  """
  @type order_key() :: Noun.t()

  @typedoc """
  I designate the type of values of keys for Ordering table queries.
  """
  @type order_value() :: list({any(), Noun.t(), non_neg_integer()})

  @typedoc """
  I designate the type of keys for Qualified table queries.
  """
  @type qualified_key() :: nonempty_improper_list(any(), non_neg_integer())

  @typedoc """
  I designate the type of values of Keys for Qualified table queries.
  """
  @type qualified_value() :: any()

  @typedoc """
  I designate the snapshot type for table queries.
  """
  @type snapshot() :: {t(), list({order_key(), non_neg_integer()})}

  @doc """
  I am the initialization function for a Storage Engine Instance.

  ### Pattern-Macthing Variations

  - `init(%Storage{})` - I initialize the Engine with the given state.
  - `init(args)` - I expect a keylist/map with all the keywords matching
                   the Storage Engine type fields. I then setup the tables
                   and return the appropriate Engine state for startup.
  """

  @spec init(Storage.t()) :: {:ok, Storage.t()}
  def init(%__MODULE__{} = state) do
    {:ok, state}
  end

  @spec init(
          list(
            {:qualified, atom}
            | {:order, atom()}
            | {:rm_commitments, atom()}
            | {:namespace, list(binary())}
            | {:topic, Router.Addr.t()}
          )
          | %{
              qualified: atom(),
              order: atom(),
              rm_commitments: atom(),
              namespace: list(binary()),
              topic: Router.Addr.t()
            }
        ) :: {:ok, Storage.t()}
  def init(opts) do
    return = %Storage{}

    return = %Storage{
      qualified: opts[:qualified] || return.qualified,
      order: opts[:order] || return.order,
      rm_commitments: opts[:rm_commitments] || return.rm_commitments,
      namespace: opts[:namespace] || return.namespace,
      topic: opts[:topic] || return.namespace
    }

    # idempotent
    do_setup(return)
    {:ok, return}
  end

  ############################################################
  #                      Public RPC API                      #
  ############################################################

  @doc """
  I am the main reading function for the Storage functionality.

  Given a storage address and key name in the Order format, I look up the
  latest value of such a key in the Qualified storage and return it in the
  standard mnesia format. Otherwise, I return `:absent` if no value is
  present (or if the key is tombstoned* in the latest instance).

  See `delete_key/2`
  """

  @spec get(Router.Addr.t(), order_key()) ::
          :absent | {:ok, qualified_value()} | {:error, :timed_out}
  def get(storage, key) do
    Router.call(storage, {:get, key})
  end

  @doc """
  I am the keyspace reading function for the Storage Engine.

  Given a storage address and a list of keys in the appropriate format, I
  first look up whether the keys appear in any qualified key in the
  Qualified table. If so, look up all apropriate latest values of all such
  keys and return them as a list of table query responses in a standard
  mnesia format. If no values are present, I return an empty list.
  """

  @spec get_keyspace(Router.Addr.t(), list(order_key())) ::
          []
          | list({list(), qualified_value()})
          | {:atomic, any()}
  def get_keyspace(storage, key_space) do
    Router.call(storage, {:get_keyspace, key_space})
  end

  @doc """
  I provide a snapshotting functionality for the Ordering table.

  Given a Storage address, I look up the Ordering table attached to the
  Engine and provide a snapshot of it as a list of keys with their orders
  returned in a mnesia result format and the attached storage structure.
  """

  @spec snapshot_order(Router.Addr.t()) :: result(snapshot())
  def snapshot_order(storage) do
    Router.call(storage, :snapshot_order)
  end

  @doc """
  I am the main function for getting orders of keys.

  Given a Storage address and a key, I return the key with its specified
  order in the Ordering table Storage using `:mnesia.transaction` to get
  the value in standard mnesia format.

  See `read_order/2` for the exact mechanism behind order-reading.
  """

  @spec read_order_tx(Router.Addr.t(), order_key()) :: result(order_value())
  def read_order_tx(storage, key) do
    Router.call(storage, {:read_order_tx, key})
  end

  @doc """
  I am the function getting the value of a key at a particular order.

  My main role is to get transactions at the order given by the Ordering
  Engine. Generally, the user is to inquire about the value of a key using
  `get/2` functionality.

  Given a Storage address, a key, and the order, I return the list
  containing the name of the storage, the key as given in the inputs, and
  its value at the specified order in the traditional mnesia format using
  `:mnesia.transaction` capabilities.

  See `read_at_order/3` for how we actually read the value from the
  Qualified table.
  """

  @spec read_at_order_tx(Router.Addr.t(), Noun.t(), non_neg_integer()) ::
          result(list({atom(), qualified_key(), qualified_value()}))
  def read_at_order_tx(storage, key, order) do
    Router.call(storage, {:read_at_order_tx, key, order})
  end

  @doc """
  I am the storage removal function.

  Given a Storage Engine address, I ask mnesia to delete all tables found
  inside said Engine structure.
  """

  @spec remove(Router.Addr.t()) :: :ok
  def remove(storage) do
    Router.cast(storage, :remove)
  end

  @doc """
  I am the function ensuring appropriate db functionality.

  Given a Storage address and a boolean flag, I first use `remove/1`
  functionality to delete specified tables of the Engine and then
  ask for a setup using `setup/1` functionality with an appropriate flag
  for rocksdb copies.
  """

  @spec ensure_new(Router.Addr.t(), boolean()) :: :ok
  def ensure_new(storage, rocks \\ false) do
    Router.cast(storage, {:ensure_new, rocks})
  end

  @doc """
  I am the setup function for Storage.

  Given a Storage address, I look for the tables inside its structure,
  and then try to create all mnesia tables with the given names. On
  success, I also create a new commitment tree.
  """

  @spec setup(Router.Addr.t()) :: :ok
  def setup(t) do
    Router.cast(t, :setup)
  end

  @doc """
  I provide the main writing functionality of the Storage Engine.

  I am responsible for assigning the given values to key while respecting
  the underlying table structure.

  That is, given a key and a value, I first namespace the key getting the
  namespace info from the appropriate storage state. Secondly, I re-write
  the order-value assigned to said namespaced key, incrementing its value.
  Finally, I write the value given to me to the Qualified table, assigning
  it to the namspaced key with appropriate new order attached,
  corresponding to the one in the Ordering table.
  """

  @spec put(Router.Addr.t(), order_key(), qualified_value()) :: :ok
  def put(storage, key, value) do
    Router.cast(storage, {:put, key, value})
  end

  @doc """
  I am the function responsible for writing an Ordering snapshot to our db.

  Given a Storage Address and a key, I first snapshot the appropriate
  Ordering table - similarly to `snapshot_order/1` - and then put it using
  the functionality underlying `put/3` as a value for the supplied key.

  Consult `put/3` on the exact mechanism behind our writing.
  """

  @spec put_snapshot(Router.addr(), order_key()) :: :ok
  def put_snapshot(storage, key) do
    Router.cast(storage, {:put_snapshot, key})
  end

  @doc """
  I provide the main tombstoning functionality for the Storage Engine.

  My main goal is to provide the API to make a key indistinguishable from
  being absent in the underlying table. That is, I use `put/3` to make the
  latest key value `:absent`. This way, I make it impossible to distinguish
  between the given key never been put into the Qualified table and being
  deleted using the main `get/2` functionality.
  """

  @spec delete_key(Router.Addr.t(), order_key()) :: :ok
  def delete_key(storage, key) do
    Router.cast(storage, {:delete, key})
  end

  ############################################################
  #                    Genserver Behavior                    #
  ############################################################

  def handle_call({:get, key}, _, storage) do
    {:reply, do_get(storage, key), storage}
  end

  def handle_call({:get_keyspace, key_space}, _, storage) do
    {:reply, do_get_keyspace(storage, key_space), storage}
  end

  def handle_call({:read_order_tx, key}, _, storage) do
    {:reply, do_read_order_tx(storage, key), storage}
  end

  def handle_call(:snapshot_order, _, storage) do
    {:reply, do_snapshot_order(storage), storage}
  end

  def handle_call({:read_at_order_tx, key, order}, _, storage) do
    {:reply, do_read_at_order_tx(storage, key, order), storage}
  end

  def handle_cast(:remove, _, storage) do
    do_remove(storage)
    {:noreply, storage}
  end

  def handle_cast({:ensure_new, rocks}, _, storage) do
    do_ensure_new(storage, rocks)
    {:noreply, storage}
  end

  def handle_cast(:setup, _, t) do
    do_setup(t)
    {:noreply, t}
  end

  def handle_cast({:put, key, value}, _, storage) do
    do_put(storage, key, value)
    {:noreply, storage}
  end

  def handle_cast({:put_snapshot, key}, _, storage) do
    do_put_snapshot(storage, key)
    {:noreply, storage}
  end

  def handle_cast({:delete, key}, _, storage) do
    do_delete_key(storage, key)
    {:noreply, storage}
  end

  ############################################################
  #                  Genserver Implementation                #
  ############################################################

  @doc """
  I ensure that the fed in storage names correspond to completely empty new
  tables.

  I first delete all tables as specified in the Storage Engine structure,
  afterwards creating the tables with given names using `do_setup/2`.
  """

  @spec do_ensure_new(t()) :: :ok | {:aborted, any()}
  @spec do_ensure_new(t(), boolean()) :: :ok | {:aborted, any()}
  def do_ensure_new(storage = %__MODULE__{}, rocks \\ false) do
    # We don't care about errors that can happen here
    do_remove(storage)
    do_setup(storage, rocks)
  end

  @spec do_remove(t()) :: :ok
  defp do_remove(storage = %__MODULE__{}) do
    _topic = storage.topic
    _del_q = :mnesia.delete_table(storage.qualified)
    _del_o = :mnesia.delete_table(storage.order)
    _del_c = :mnesia.delete_table(storage.rm_commitments)

    # unless topic == nil do
    #  [
    #    {:delete_qualified, del_q},
    #    {:delete_ordering, del_o},
    #    {:delete_commitments, del_c}
    #  ]
    #  |> Enum.map(fn x -> Router.cast(topic, x) end)
    # end

    :ok
  end

  @doc """
  I setup storage with the given tables from the Storage Engine structure.

  I will try to create all values of storage, even if the first one fails
  due to already being created, we will try the others, setting them using
  rocksdb depending on the second argument given in the argument.
  """

  @spec do_setup(t()) :: :ok | {:aborted, any()}
  @spec do_setup(t(), boolean()) :: :ok | {:aborted, any()}
  def do_setup(t = %__MODULE__{}, rocks \\ false) do
    add_rocks = fn attrs ->
      if rocks do
        [{:rocksdb_copies, [node()]} | attrs]
      else
        attrs
      end
    end

    with {:atomic, :ok} <-
           :mnesia.create_table(
             t.qualified,
             add_rocks.(attributes: [:key, :value])
           ),
         {:atomic, :ok} <-
           :mnesia.create_table(
             t.order,
             add_rocks.(attributes: [:key, :order])
           ),
         {:atomic, :ok} <-
           :mnesia.create_table(
             t.rm_commitments,
             add_rocks.(attributes: [:index, :hash])
           ) do
      CommitmentTree.new(CommitmentTree.Spec.cm_tree_spec(), t.rm_commitments)
    else
      # It is a question as to if we should reset the storage
      # schema... Instead we ask the user to do it if we notice the
      # issue
      {:aborted, {:already_exists, table}} ->
        unless does_storage_actually_exist(table) do
          log({:restarting_storage, table})
        end

        {:aborted, {:already_exists, table}}

      error ->
        error
    end
  end

  @spec do_get(t(), order_key()) :: :absent | {:ok, qualified_value()}
  defp do_get(storage = %__MODULE__{}, key) do
    with {:atomic, [{_, ^key, order}]} <- do_read_order_tx(storage, key) do
      checked_read_at(storage, key, order)
    else
      _ -> :absent
    end
  end

  @spec do_put_snapshot(t(), order_key()) :: :ok | nil
  defp do_put_snapshot(storage = %__MODULE__{}, key) do
    with {:atomic, snapshot} <- do_snapshot_order(storage) do
      do_put(storage, key, snapshot)
    end
  end

  @spec do_delete_key(t(), order_key()) :: :ok | nil
  defp do_delete_key(storage = %__MODULE__{}, key) do
    log({:delete_key, key})
    do_put(storage, key, :absent)
  end

  @spec do_put(t(), order_key(), qualified_value()) :: :ok | nil
  defp do_put(storage = %__MODULE__{}, key, value) do
    tx = fn ->
      order = read_order(storage, key)
      new_order = calculate_order(order)
      write_at_order(storage, key, value, new_order)
      log({:put_order, new_order})
    end

    topic = storage.topic
    mtx = :mnesia.transaction(tx)
    msg = {:put, key, value} |> Tuple.append(mtx)

    unless topic == nil do
      storage.topic |> Router.cast(msg)
    end
  end

  @spec do_read_order_tx(t(), order_key()) ::
          result(list({atom(), Noun.t(), non_neg_integer()}))
  defp do_read_order_tx(storage = %__MODULE__{}, key) do
    tx = fn -> read_order(storage, key) end
    :mnesia.transaction(tx)
  end

  @spec do_get_keyspace(Storage.t(), list(any())) ::
          []
          | list({list(), qualified_value()})
          | {:atomic, any()}
  defp do_get_keyspace(storage = %__MODULE__{}, key_space) do
    with {:atomic, orders} <- read_keyspace_order(storage, key_space) do
<<<<<<< HEAD
      absent_predicate = &(elem(&1, 0) == :absent)

      latest_keys =
        Enum.map(orders, fn [key, order] ->
          checked_read_at_absent_details(storage, key, order)
        end)

      if Enum.any?(latest_keys, absent_predicate) do
        {:absent, key, order} = Enum.find(latest_keys, absent_predicate)
        log({:error_missing, key, order})
        :absent
      else
        latest_keys
      end
=======
      Enum.reduce(orders, [], fn [key, order], acc ->
        case checked_read_at(storage, key, order) do
          {:ok, val} -> [{key, val} | acc]
          :absent -> acc
        end
      end)
>>>>>>> ba5feed6
    end
  end

  @spec do_read_at_order_tx(t(), Noun.t(), non_neg_integer()) ::
          result(list({atom(), qualified_key(), qualified_value()}))
  defp do_read_at_order_tx(storage = %__MODULE__{}, key, order) do
    tx = fn -> read_at_order(storage, key, order) end
    :mnesia.transaction(tx)
  end

  @spec do_snapshot_order(t()) :: result(snapshot())
  defp do_snapshot_order(storage = %__MODULE__{}) do
    :mnesia.transaction(fn ->
      snapshot = [{{:"$1", :"$2", :"$3"}, [], [{{:"$2", :"$3"}}]}]
      {storage, :mnesia.select(storage.order, snapshot)}
    end)
  end

  ############################################################
  #                        Blocking                          #
  ############################################################

  @doc """
  I provide the final part of the blocking functionality for the Worker
  necessary for transaction-execution.

  ### General Usage

  I expect a Storage Engine address alingside with a key. Given a key which
  isn't a list, I error. Given a key which is a list starting with 0, I
  error following Nock and Ordering semantics. Given any other list, I
  subscribe to a Qualified table that is attached to the given Storage and
  read it in the Qualified table.

  If the key has a non-empty value in the table, I return `{:ok, value}`
  and unsubscribe from the table.

  If the key does not have a value in the table, I wait until I receive a
  `:write` message from the table, where the key written is exactlythe key
  supplied. Given the message, I return the written value as `{:ok, value}`
  and unsubscribe from the table.

  ### Anoma-Intended Semantics

  My intended use in the Anoma Lifecycle is as follows:

  I am called by the Worker after assigning its transaction ID to the order
  assigned for block-generation. The key here is given as a cell of form
  [n | snapshot_path] where `n` is a natural number representing the `n`-th
  transaction candidate - i.e. the order of the transaction the Worker is
  occupied with - and snapshot_path is a Nock list, i.e. an improper list
  of form `[... | 0]`.

  My main functionality is to make sure that the value of said transaction
  has been recorded suscessfully in the Qualified table in the following
  way:

  After subscribing to the appropriate Qualified table, I first check the
  fed-in Nock noun. If it starts with 0, I produce `:error`, per standard
  semantics. Given another Nock cell, we then read it as a key inside our
  Qualified table. If the value has already been written, we return it as
  an `{:ok, value}` tuple.

  Otherwise, if we read-off an empty list, i.e. if the appropriate
  transaction value has not been written, we wait for the message that the
  exact key has been written with some value in the table. Then we return
  the value written in an `{:ok, value}` tuple.
  """

  @spec blocking_read(Router.Addr.t(), qualified_key()) ::
          :error | {:ok, any()}
  def blocking_read(storage, key) do
    do_blocking_read(Router.Engine.get_state(storage), key)
  end

  @spec do_blocking_read(t(), qualified_key()) :: :error | {:ok, any()}
  defp do_blocking_read(storage = %__MODULE__{}, key) do
    log({:read, key})

    case key do
      [0 | _] ->
        :error

      [_ | _] ->
        :mnesia.subscribe({:table, storage.qualified, :simple})
        key = namespace_qualified_key(storage, key)
        tx = fn -> :mnesia.read(storage.qualified, key) end
        {:atomic, result} = :mnesia.transaction(tx)

        case result do
          [{_, ^key, value}] ->
            :mnesia.unsubscribe({:table, storage.qualified, :simple})
            {:ok, value}

          [] ->
            receive do
              {:mnesia_table_event, {:write, {_, ^key, value}, _}} ->
                :mnesia.unsubscribe({:table, storage.qualified, :simple})
                {:ok, value}
            end
        end

      _ ->
        :error
    end
  end

  ############################################################
  #                         Snapshots                        #
  ############################################################

  @doc """
  I provide the main functionality of rescuing latest snapshot value of a
  given key.

  Given a {storage, snapshot} pair and a key, I search for the order of the
  key as captured by the snapshot using `in_snapshot/2`. Afterwards, I
  check the value of said key in said position in the provided table,
  returning said value in the standard mnesia format.
  """

  @spec get_at_snapshot(snapshot(), order_key()) ::
          :absent | {:ok, qualified_value()}
  def get_at_snapshot(snapshot = {storage, _}, key) do
    position = in_snapshot(snapshot, key)

    checked_read_at(storage, key, position)
  end

  @doc """
  I am the function searching for a key position inside of a given Ordering
  snapshot.

  Given a {key, snapshot} tuple I go though the snapshot searching for the
  key in the format we store it inside the tables (i.e. namespaced). After
  which, I return the stored value, i.e. the latest Order at the point of
  snapshot-taking.
  """

  @spec in_snapshot(snapshot(), order_key()) :: nil | non_neg_integer()
  def in_snapshot({storage, snapshot}, key) do
    List.keyfind(snapshot, namespace_key(storage, key), 0, {nil, nil})
    |> elem(1)
  end

  ############################################################
  #                     Conceptual Helpers                   #
  ############################################################

  @spec calculate_order([{any(), any(), number()}]) :: number()
  defp calculate_order([{_, _, order}]), do: order + 1
  defp calculate_order([]), do: 1

  @spec checked_read_at(t(), Noun.t(), non_neg_integer()) ::
          :absent | {:ok, qualified_value()}
  defp checked_read_at(storage = %Storage{}, key, order) do
    log({:get_order, order})

    with {:atomic, [{_, [^order, ^key | 0], value}]} <-
           do_read_at_order_tx(storage, key, order) do
      case value do
        # the key has been removed
        :absent ->
          :absent

        _ ->
          {:ok, value}
      end
    else
      _ -> :absent
    end
  end

  @doc """
  I am the read_order function.

  Given a storage structure and a key, I read the order of said key
  by literally asking mnesia to read the Ordering table at the key which
  is gotten by appending the storage namespace to the initially given key.

  I return a list of three-tuples with following elements:

  1) Ordering table name
  2) Key
  3) Order number
  """

  @spec read_order(t(), order_key()) ::
          list({atom(), Noun.t(), non_neg_integer()})
  def read_order(storage = %__MODULE__{}, key) do
    lst = :mnesia.read(storage.order, namespace_key(storage, key))

    for {at, key, val} <- lst do
      {:ok, key} = denamespace_key(storage, key)
      {at, key, val}
    end
  end

  @spec write_at_order(t(), Noun.t(), qualified_value(), non_neg_integer()) ::
          :ok
  defp write_at_order(storage = %__MODULE__{}, key, value, order) do
    :mnesia.write({storage.order, namespace_key(storage, key), order})

    :mnesia.write(
      {storage.qualified,
       namespace_qualified_key(storage, qualified_key(key, order)), value}
    )
  end

  @doc """
  I am the read_keyspace_order function.

  My functionality is very similar to `read_order/2` yet instead of using
  the mnesia `read` I use `select` and pick out any keys of list type in
  the Ordering table which might contain inside the given keylist.

  I return the `{:atomic, lst}` tuple where the latter value is a list of
  lists where the head are the denamespaced keys containing our original
  query keylist and the tail being the order.
  """

  @spec read_keyspace_order(t(), list()) :: result(list(list(any())))
  def read_keyspace_order(storage = %__MODULE__{}, key_query) do
    lst = read_keyspace_at(storage.order, namespace_key(storage, key_query))

    with {:atomic, lst} <- lst do
      lst =
        for [key, value | tl] <- lst do
          {:ok, key} = denamespace_key(storage, key)
          [key, value | tl]
        end

      {:atomic, lst}
    end
  end

  @doc """
  I am the read_at_order function.

  I provide detailed reading functionality for the qualified table. Given a
  storage structure, a key, and an order, I read the Qualified mnesia table
  at a value which on a high-level corresponds to reading the key value at
  that particular order, which is, of course, represented by the order
  being part of the searched key at the mnesia level.

  I return a list of 3-tuples with elements:

  1) Name of Qualified Table
  2) Key (note here "key" has different semantics than top-level API as
          noted above, it has a lot of extra info such as the order)
  3) Value of the key
  """

  @spec read_at_order(t(), Noun.t(), non_neg_integer()) ::
          list({atom(), qualified_key(), qualified_value()})
  def read_at_order(storage = %__MODULE__{}, key, order) do
    lst =
      :mnesia.read(
        storage.qualified,
        namespace_qualified_key(storage, qualified_key(key, order))
      )

    for {at, key, val} <- lst do
      {:ok, key} = denamespace_qualified_key(storage, key)
      {at, key, val}
    end
  end

  # Add a namespace to a qualified key
  @spec namespace_qualified_key(t(), qualified_key()) :: qualified_key()
  defp namespace_qualified_key(storage = %__MODULE__{}, [hd, key | tl]) do
    [hd, namespace_key(storage, key) | tl]
  end

  # Add a namespace to a key
  @spec namespace_key(t(), Noun.t()) :: Noun.t()
  defp namespace_key(storage = %__MODULE__{}, key) do
    storage.namespace ++ key
  end

  @spec does_storage_actually_exist(atom()) :: boolean()
  defp does_storage_actually_exist(table) do
    # Just asking if the table exists doesn't ensure rocksdb tables do
    # exist, so we try to query the table
    case :mnesia.transaction(fn -> :mnesia.first(table) end) do
      {:aborted, {:no_exists, _table}} ->
        false

      _ ->
        true
    end
  end

  ############################################################
  #                          Helpers                         #
  ############################################################

  # Remove the namespace from a qualified key
  @spec denamespace_qualified_key(t(), qualified_key()) ::
          {:ok, qualified_key()} | :error
  defp denamespace_qualified_key(storage = %__MODULE__{}, [hd, key | tl]) do
    with {:ok, key} <- denamespace_key(storage, key) do
      {:ok, [hd, key | tl]}
    end
  end

  # Remove the namespace from a key
  @spec denamespace_key(t(), Noun.t()) :: {:ok, Noun.t()} | :error
  defp denamespace_key(storage = %__MODULE__{}, key) do
    improper_drop(key, storage.namespace)
  end

  # Drop the prefix indicated by the list from the given noun
  @spec improper_drop(Noun.t(), maybe_improper_list()) ::
          {:ok, maybe_improper_list()} | :error
  defp improper_drop(lst, []), do: {:ok, lst}

  defp improper_drop([hd1 | tl1], [hd2 | tl2]) when hd1 == hd2 do
    improper_drop(tl1, tl2)
  end

  defp improper_drop(_, _), do: :error

  @spec qualified_key(Noun.t(), non_neg_integer()) :: qualified_key()
  defp qualified_key(key, order), do: [order, key | 0]

  @spec read_keyspace_at(any(), list()) :: result(list(list(any())))
  defp read_keyspace_at(table, key_query) do
    keys = create_equality_query(key_query)

    query_tx = fn ->
      :mnesia.select(table, [{{:_, :"$2", :"$3"}, keys, [:"$$"]}])
    end

    log({:read_all, key_query})
    :mnesia.transaction(query_tx)
  end

  @spec create_equality_query(list()) :: list()
  defp create_equality_query(keys) do
    keys
    |> Enum.zip(1..length(keys)//1)
    |> Enum.map(fn {key, num} -> create_equality_constraint(key, num) end)
  end

  @spec create_equality_constraint(any(), integer()) ::
          {:==, {:hd, any()}, any()}
  defp create_equality_constraint(key, num) do
    {:==, nth_car(num), key}
  end

  @spec nth_car(integer()) :: {:hd, any()}
  defp nth_car(num) do
    {:hd, 2..num//1 |> Enum.reduce(:"$2", fn _, acc -> {:tl, acc} end)}
  end

  ############################################################
  #                      Logging Info                        #
  ############################################################

  defp log({:get_order, order}) do
    Logger.add(nil, :debug, "Getting at order: #{inspect(order)}")
  end

  defp log({:put_order, order}) do
    Logger.add(nil, :debug, "Putting at order: #{inspect(order)}")
  end

  defp log({:read, key}) do
    Logger.add(nil, :info, "Regular blocking read at key: #{inspect(key)}")
  end

  defp log({:read_all, keys}) do
    Logger.add(nil, :info, "Reading key_space at: #{inspect(keys)}")
  end

<<<<<<< HEAD
  defp log({:error_missing, key, order}) do
    Logger.add(
      nil,
      :error,
      "Missing key: #{inspect(key)} at order: #{inspect(order)}"
    )
  end

  defp log({:delete_key, key}) do
=======
  defp log_info({:delete_key, key}) do
>>>>>>> ba5feed6
    Logger.add(nil, :debug, "Deleting key: #{inspect(key)}")
  end

  defp log({:restarting_storage, table}) do
    Logger.add(
      nil,
      :error,
      "Table: #{inspect(table)} is in an inconsistent state." <>
        "!!!ATTENTION!!! please run Anoma.Mnesia.fresh_storage() to restart storage"
    )
  end
end<|MERGE_RESOLUTION|>--- conflicted
+++ resolved
@@ -548,29 +548,12 @@
           | {:atomic, any()}
   defp do_get_keyspace(storage = %__MODULE__{}, key_space) do
     with {:atomic, orders} <- read_keyspace_order(storage, key_space) do
-<<<<<<< HEAD
-      absent_predicate = &(elem(&1, 0) == :absent)
-
-      latest_keys =
-        Enum.map(orders, fn [key, order] ->
-          checked_read_at_absent_details(storage, key, order)
-        end)
-
-      if Enum.any?(latest_keys, absent_predicate) do
-        {:absent, key, order} = Enum.find(latest_keys, absent_predicate)
-        log({:error_missing, key, order})
-        :absent
-      else
-        latest_keys
-      end
-=======
       Enum.reduce(orders, [], fn [key, order], acc ->
         case checked_read_at(storage, key, order) do
           {:ok, val} -> [{key, val} | acc]
           :absent -> acc
         end
       end)
->>>>>>> ba5feed6
     end
   end
 
@@ -947,19 +930,7 @@
     Logger.add(nil, :info, "Reading key_space at: #{inspect(keys)}")
   end
 
-<<<<<<< HEAD
-  defp log({:error_missing, key, order}) do
-    Logger.add(
-      nil,
-      :error,
-      "Missing key: #{inspect(key)} at order: #{inspect(order)}"
-    )
-  end
-
   defp log({:delete_key, key}) do
-=======
-  defp log_info({:delete_key, key}) do
->>>>>>> ba5feed6
     Logger.add(nil, :debug, "Deleting key: #{inspect(key)}")
   end
 
