defmodule Anoma.Node.Executor do
  @moduledoc """
  I Manage the Pub Sub behavior

  If new intents come in, I send it to all my subscribers.

  Further I have the job of spawning Executor tasks when new
  transactions come in

  Currently I only communicate:

  - When tasks are completed

  ### API

  My public facing API is

  - `new_transaction/3`
  - `new_transaction/4`
  - `fire_new_transaction/3`
  - `fire_new_transaction/4`
  - `snapshot/1`
  - `state/1`
  - `subscribe/2`
  """
  alias Anoma.Transaction
  alias __MODULE__
  use TypedStruct

  alias Anoma.Node.Executor.Worker
<<<<<<< HEAD
  alias Anoma.Node.Utility
  alias Anoma.Node.Logger
=======
  alias Anoma.Node.Router
>>>>>>> 99f27fce

  typedstruct do
    field(:task_completion_topic, Router.Addr.t())
    field(:ambiant_env, Nock.t())
<<<<<<< HEAD
    field(:logger, atom(), enforce: false)
  end

  def init(args) do
    environment =
      Map.merge(%Nock{}, args |> Enum.into(%{}))
      |> Map.delete(:name)

    {:ok,
     %Communicator{
       spawner: args[:name],
       logger: args[:logger],
       ambiant_env: environment
     }}
  end

  def start_link(arg) do
    GenServer.start_link(
      __MODULE__,
      arg,
      Utility.name(arg, &Utility.com_name/1)
    )
=======
    field(:tasks, list(Task.t()), default: [])
  end

  def init({env, topic}) do
    {:ok, %Executor{ambiant_env: env, task_completion_topic: topic}}
>>>>>>> 99f27fce
  end

  ############################################################
  #                      Public RPC API                      #
  ############################################################

  # Transactions
  @doc """
  Spawns a new transaction, the returned task's owner is the caller.

  ### Inputs
    - `executor` - the genserver to send the message to
    - `order` - the unique ID of the transaction
    - `gate` - a Nock function that we will spawn a task for

  ### Output
    - a task that the caller owns

  ### Example
    we assume a running Worker, see `executor_test.exs` for a full
    example

      > id = System.unique_integer([:positive])
      1931
      > zero = [[1, 777 | 0], 0, Nock.stdlib_core()]
      > task = Executor.new_transaction(executor, id, {:kv, zero})
      %Task{
        mfa: {Anoma.Node.Executor.Worker, :run, 3},
        owner: #PID<0.264.0>,
        pid: #PID<0.753.0>,
        ref: #Reference<0.0.33795.904691850.4087414796.24378>
      }
  """
  @spec new_transaction(Router.Addr.t(), Noun.t(), Noun.t()) :: Task.t()
  def new_transaction(executor, order, gate) do
    state = state(executor)
    spawn_transactions(order, gate, state)
  end

  @spec new_transaction(Router.Addr.t(), Noun.t(), Noun.t(), Nock.t()) ::
          Task.t()
  def new_transaction(executor, order, gate, env) do
    state = state(executor)
    spawn_transactions(order, gate, %Executor{state | ambiant_env: env})
  end

  @doc """
  Acts like `new_transaction/3`, but the caller does not care about
  the response. Instead the response is handled by the pool.

  The user gets back a process so it may keep track of sending
  messages to this task or terminating the task
  """
  @spec fire_new_transaction(
          Router.Addr.t(),
          Noun.t(),
          Transaction.execution()
        ) :: pid()
  def fire_new_transaction(executor, order, gate) do
    Router.call(executor, {:transaction, order, gate})
  end

  @spec fire_new_transaction(Router.Addr.t(), Noun.t(), Noun.t(), Nock.t()) ::
          pid()
  def fire_new_transaction(executor, order, gate, env) do
    Router.call(executor, {:transaction, order, gate, env})
  end

  @doc """
  Returns the snapshot path, the Nock code is using

  ### Example
    iex> alias Anoma.Node.{Executor, Router}
    iex> {:ok, router} = Router.start
    iex> {:ok, addr} = Router.start_engine(router, Executor, {%{snapshot_path: [:a | 0], ordering: nil}, Router.new_topic(router)})
    iex> Executor.snapshot(addr)
    :a
  """
  def snapshot(executor) do
    Router.call(executor, :snapshot)
  end

  @doc """
  Returns the current state of the executor
  """
  def state(executor) do
    Router.call(executor, :state)
  end

  # TODO, only kill the given transactions
  def kill_transactions(communicator, _trans) do
    Router.call(communicator, :kill)
  end

  ############################################################
  #                    Genserver Behavior                    #
  ############################################################

  def handle_call(:state, _from, state) do
    log_info({:state, state, state.logger})
    {:reply, state, state}
  end

  def handle_call(:snapshot, _from, state) do
    hd = hd(state.ambiant_env.snapshot_path)
    log_info({:snap, hd, state.logger})
    {:reply, hd, state}
  end

  def handle_call({:transaction, order, gate}, _from, state) do
    logger = state.logger

    log_info({:tx_call, logger})
    task = spawn_transactions(order, gate, state)
<<<<<<< HEAD
    log_info({:tx_call_pid, task.pid, logger})
    {:reply, task.pid, state}
=======
    {:reply, task.pid, %__MODULE__{state | tasks: [task | state.tasks]}}
>>>>>>> 99f27fce
  end

  def handle_call({:transaction, order, gate, env}, _from, state) do
    logger = state.logger

    log_info({:tx_call_env, env, logger})

    task =
      spawn_transactions(order, gate, %Executor{state | ambiant_env: env})

<<<<<<< HEAD
    log_info({:tx_call_pid, task.pid, logger})
    {:reply, task.pid, state}
  end

  def handle_cast(:reset, agent) do
    log_info({:reset_sub, agent.logger})
    {:noreply, %Communicator{agent | subscribers: MapSet.new()}}
=======
    {:reply, task.pid, %__MODULE__{state | tasks: [task | state.tasks]}}
  end

  def handle_call(:kill, _from, agent) do
    kill(agent.tasks)
    {:reply, :ok, %__MODULE__{agent | tasks: []}}
  end

  def handle_cast(:kill, agent) do
    kill(agent.tasks)
    {:reply, :ok, %__MODULE__{agent | tasks: []}}
  end

  def handle_cast(:reset, agent) do
    kill(agent.tasks)
    {:noreply, %__MODULE__{agent | tasks: []}}
>>>>>>> 99f27fce
  end

  # TODO communicate this information somehow
  def handle_info({:DOWN, _ref, :process, pid, _reason}, state) do
<<<<<<< HEAD
    subs = state.subscribers
    log_info({:broadcast_down, subs, state.logger})
    Utility.broadcast(subs, {:process_done, pid})
=======
    Router.cast(state.task_completion_topic, {:process_done, pid})
>>>>>>> 99f27fce
    {:noreply, state}
  end

  def handle_info(process, state) do
<<<<<<< HEAD
    subs = state.subscribers
    log_info({:broadcast_process, subs, state.logger})
    Utility.broadcast(subs, {:process_done, process})
=======
    Router.cast(state.task_completion_topic, {:process_done, process})
>>>>>>> 99f27fce
    {:noreply, state}
  end

  ############################################################
  #                  Genserver Implementation                #
  ############################################################

  # make this more interesting later
  @spec spawn_transactions(Noun.t(), Noun.t(), t()) :: Task.t()
  defp spawn_transactions(order, gate, state) do
<<<<<<< HEAD
    log_info({:spawn, order, state.logger})

    Task.Supervisor.async(state.spawner, Worker, :run, [
=======
    Task.async(Worker, :run, [
>>>>>>> 99f27fce
      order,
      gate,
      state.ambiant_env
    ])
  end

<<<<<<< HEAD
  ############################################################
  #                     Logging Info                         #
  ############################################################

  defp log_info({:state, state, logger}) do
    Logger.add(logger, self(), :info, "Requested state: #{inspect(state)}")
  end

  defp log_info({:snap, hd, logger}) do
    Logger.add(logger, self(), :info, "Requested snapshot: #{inspect(hd)}")
  end

  defp log_info({:tx_call, logger}) do
    Logger.add(logger, self(), :info, "Requested to spawn transaction")
  end

  defp log_info({:tx_call_pid, pid, logger}) do
    Logger.add(
      logger,
      self(),
      :info,
      "Spawned transaction. PID: #{inspect(pid)}"
    )
  end

  defp log_info({:tx_call_env, env, logger}) do
    Logger.add(
      logger,
      self(),
      :info,
      "Requested to spawn transaction in environment: #{inspect(env)}"
    )
  end

  defp log_info({:reset_sub, logger}) do
    Logger.add(logger, self(), :debug, "Requested subscribers reset")
  end

  defp log_info({:broadcast_down, subs, logger}) do
    Logger.add(logger, self(), :debug, "Broadcasting process with tag :DOWN.
    Subs: #{inspect(subs)}")
  end

  defp log_info({:broadcast_process, subs, logger}) do
    Logger.add(logger, self(), :info, "Broadcasting process.
    Subs: #{inspect(subs)}")
  end

  defp log_info({:spawn, order, logger}) do
    Logger.add(
      logger,
      self(),
      :info,
      "Spawning worker with order: #{inspect(order)}"
    )
=======
  @spec kill(Task.t()) :: :ok
  defp kill(tasks) do
    Enum.each(tasks, &Task.shutdown/1)
    :ok
>>>>>>> 99f27fce
  end
end<|MERGE_RESOLUTION|>--- conflicted
+++ resolved
@@ -28,46 +28,19 @@
   use TypedStruct
 
   alias Anoma.Node.Executor.Worker
-<<<<<<< HEAD
-  alias Anoma.Node.Utility
+  alias Anoma.Node.Router
   alias Anoma.Node.Logger
-=======
-  alias Anoma.Node.Router
->>>>>>> 99f27fce
 
   typedstruct do
     field(:task_completion_topic, Router.Addr.t())
     field(:ambiant_env, Nock.t())
-<<<<<<< HEAD
-    field(:logger, atom(), enforce: false)
-  end
-
-  def init(args) do
-    environment =
-      Map.merge(%Nock{}, args |> Enum.into(%{}))
-      |> Map.delete(:name)
-
+    field(:tasks, list(Task.t()), default: [])
+    field(:logger, Router.Addr.t(), enforce: false)
+  end
+
+  def init({env, topic, logger}) do
     {:ok,
-     %Communicator{
-       spawner: args[:name],
-       logger: args[:logger],
-       ambiant_env: environment
-     }}
-  end
-
-  def start_link(arg) do
-    GenServer.start_link(
-      __MODULE__,
-      arg,
-      Utility.name(arg, &Utility.com_name/1)
-    )
-=======
-    field(:tasks, list(Task.t()), default: [])
-  end
-
-  def init({env, topic}) do
-    {:ok, %Executor{ambiant_env: env, task_completion_topic: topic}}
->>>>>>> 99f27fce
+     %Executor{ambiant_env: env, task_completion_topic: topic, logger: logger}}
   end
 
   ############################################################
@@ -142,7 +115,9 @@
   ### Example
     iex> alias Anoma.Node.{Executor, Router}
     iex> {:ok, router} = Router.start
-    iex> {:ok, addr} = Router.start_engine(router, Executor, {%{snapshot_path: [:a | 0], ordering: nil}, Router.new_topic(router)})
+    iex> snap = %{snapshot_path: [:a | 0], ordering: nil}
+    iex> args = {snap, Router.new_topic(router), nil}
+    iex> {:ok, addr} = Router.start_engine(router, Executor, args)
     iex> Executor.snapshot(addr)
     :a
   """
@@ -182,12 +157,8 @@
 
     log_info({:tx_call, logger})
     task = spawn_transactions(order, gate, state)
-<<<<<<< HEAD
     log_info({:tx_call_pid, task.pid, logger})
-    {:reply, task.pid, state}
-=======
     {:reply, task.pid, %__MODULE__{state | tasks: [task | state.tasks]}}
->>>>>>> 99f27fce
   end
 
   def handle_call({:transaction, order, gate, env}, _from, state) do
@@ -198,15 +169,8 @@
     task =
       spawn_transactions(order, gate, %Executor{state | ambiant_env: env})
 
-<<<<<<< HEAD
     log_info({:tx_call_pid, task.pid, logger})
-    {:reply, task.pid, state}
-  end
-
-  def handle_cast(:reset, agent) do
-    log_info({:reset_sub, agent.logger})
-    {:noreply, %Communicator{agent | subscribers: MapSet.new()}}
-=======
+
     {:reply, task.pid, %__MODULE__{state | tasks: [task | state.tasks]}}
   end
 
@@ -221,31 +185,19 @@
   end
 
   def handle_cast(:reset, agent) do
-    kill(agent.tasks)
+    log_info({:reset_sub, agent.logger})
     {:noreply, %__MODULE__{agent | tasks: []}}
->>>>>>> 99f27fce
-  end
-
-  # TODO communicate this information somehow
+  end
+
   def handle_info({:DOWN, _ref, :process, pid, _reason}, state) do
-<<<<<<< HEAD
-    subs = state.subscribers
-    log_info({:broadcast_down, subs, state.logger})
-    Utility.broadcast(subs, {:process_done, pid})
-=======
+    log_info({:cast_down, state.logger})
     Router.cast(state.task_completion_topic, {:process_done, pid})
->>>>>>> 99f27fce
     {:noreply, state}
   end
 
   def handle_info(process, state) do
-<<<<<<< HEAD
-    subs = state.subscribers
-    log_info({:broadcast_process, subs, state.logger})
-    Utility.broadcast(subs, {:process_done, process})
-=======
+    log_info({:cast_process, state.logger})
     Router.cast(state.task_completion_topic, {:process_done, process})
->>>>>>> 99f27fce
     {:noreply, state}
   end
 
@@ -256,80 +208,70 @@
   # make this more interesting later
   @spec spawn_transactions(Noun.t(), Noun.t(), t()) :: Task.t()
   defp spawn_transactions(order, gate, state) do
-<<<<<<< HEAD
     log_info({:spawn, order, state.logger})
 
-    Task.Supervisor.async(state.spawner, Worker, :run, [
-=======
     Task.async(Worker, :run, [
->>>>>>> 99f27fce
       order,
       gate,
       state.ambiant_env
     ])
   end
 
-<<<<<<< HEAD
-  ############################################################
-  #                     Logging Info                         #
-  ############################################################
-
-  defp log_info({:state, state, logger}) do
-    Logger.add(logger, self(), :info, "Requested state: #{inspect(state)}")
-  end
-
-  defp log_info({:snap, hd, logger}) do
-    Logger.add(logger, self(), :info, "Requested snapshot: #{inspect(hd)}")
-  end
-
-  defp log_info({:tx_call, logger}) do
-    Logger.add(logger, self(), :info, "Requested to spawn transaction")
-  end
-
-  defp log_info({:tx_call_pid, pid, logger}) do
-    Logger.add(
-      logger,
-      self(),
-      :info,
-      "Spawned transaction. PID: #{inspect(pid)}"
-    )
-  end
-
-  defp log_info({:tx_call_env, env, logger}) do
-    Logger.add(
-      logger,
-      self(),
-      :info,
-      "Requested to spawn transaction in environment: #{inspect(env)}"
-    )
-  end
-
-  defp log_info({:reset_sub, logger}) do
-    Logger.add(logger, self(), :debug, "Requested subscribers reset")
-  end
-
-  defp log_info({:broadcast_down, subs, logger}) do
-    Logger.add(logger, self(), :debug, "Broadcasting process with tag :DOWN.
-    Subs: #{inspect(subs)}")
-  end
-
-  defp log_info({:broadcast_process, subs, logger}) do
-    Logger.add(logger, self(), :info, "Broadcasting process.
-    Subs: #{inspect(subs)}")
-  end
-
-  defp log_info({:spawn, order, logger}) do
-    Logger.add(
-      logger,
-      self(),
-      :info,
-      "Spawning worker with order: #{inspect(order)}"
-    )
-=======
   @spec kill(Task.t()) :: :ok
   defp kill(tasks) do
     Enum.each(tasks, &Task.shutdown/1)
     :ok
->>>>>>> 99f27fce
+  end
+
+  ############################################################
+  #                     Logging Info                         #
+  ############################################################
+
+  defp log_info({:state, state, logger}) do
+    Logger.add(logger, :info, "Requested state: #{inspect(state)}")
+  end
+
+  defp log_info({:snap, hd, logger}) do
+    Logger.add(logger, :info, "Requested snapshot: #{inspect(hd)}")
+  end
+
+  defp log_info({:tx_call, logger}) do
+    Logger.add(logger, :info, "Requested to spawn transaction")
+  end
+
+  defp log_info({:tx_call_pid, pid, logger}) do
+    Logger.add(
+      logger,
+      :info,
+      "Spawned transaction. PID: #{inspect(pid)}"
+    )
+  end
+
+  defp log_info({:tx_call_env, env, logger}) do
+    Logger.add(
+      logger,
+      :info,
+      "Requested to spawn transaction in environment: #{inspect(env)}"
+    )
+  end
+
+  defp log_info({:reset_sub, logger}) do
+    Logger.add(logger, :debug, "Requested subscribers reset")
+  end
+
+  defp log_info({:cast_down, logger}) do
+    Logger.add(logger, :debug, "Broadcasting process with tag :DOWN.")
+  end
+
+  defp log_info({:cast_process, logger}) do
+    Logger.add(logger, :info, "Broadcasting process.")
+  end
+
+  defp log_info({:spawn, order, logger}) do
+    Logger.add(
+      logger,
+      :info,
+      "Spawning worker with order: #{inspect(order)}"
+    )
   end
 end