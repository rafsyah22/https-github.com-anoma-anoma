--- conflicted
+++ resolved
@@ -15,13 +15,7 @@
   """
 
   use TypedStruct
-<<<<<<< HEAD
-  use GenServer
-  alias Anoma.Node.Storage.Communicator
-  alias Anoma.Node.{Utility, Logger}
-=======
-  alias Anoma.Node.Router
->>>>>>> 99f27fce
+  alias Anoma.Node.{Router, Logger}
   alias Anoma.{Storage, Order}
   alias __MODULE__
 
@@ -34,7 +28,7 @@
     field(:table, Storage.t(), default: %Anoma.Storage{})
     field(:next_order, non_neg_integer(), default: 1)
     field(:hash_to_order, %{key() => non_neg_integer()}, default: %{})
-    field(:logger, atom(), enforce: false)
+    field(:logger, Router.Addr.t(), enforce: false)
   end
 
   def init(opts) do
@@ -124,19 +118,14 @@
     table = state.table
     log_info({:storage, table, state.logger})
 
-    {:reply, state.table, state}
-  end
-
-<<<<<<< HEAD
-  def handle_cast(:reset, state) do
+    {:reply, table, state}
+  end
+
+  def handle_cast(:reset, _from, state) do
     table = state.table
     log_info({:reset, table, state.logger})
 
     {:noreply, %Ordering{table: table}}
-=======
-  def handle_cast(:reset, _from, state) do
-    {:noreply, %Ordering{table: state.table}}
->>>>>>> 99f27fce
   end
 
   def handle_cast({:hard_reset, initial_snapshot}, _from, state) do
@@ -224,7 +213,6 @@
   defp log_info({:state, state, logger}) do
     Logger.add(
       logger,
-      self(),
       :info,
       "Requested state: #{inspect(state)}"
     )
@@ -233,7 +221,6 @@
   defp log_info({:next, state, logger}) do
     Logger.add(
       logger,
-      self(),
       :info,
       "Requested next order: #{inspect(state)}"
     )
@@ -242,21 +229,19 @@
   defp log_info({true, state, logger}) do
     Logger.add(
       logger,
-      self(),
       :info,
       "Requested true order: #{inspect(state)}"
     )
   end
 
   defp log_info({:new, order, map, logger}) do
-    Logger.add(logger, self(), :info, "Requested new order.
+    Logger.add(logger, :info, "Requested new order.
       Next order: #{inspect(order)}. New hash: #{inspect(map)}")
   end
 
   defp log_info({:storage, state, logger}) do
     Logger.add(
       logger,
-      self(),
       :info,
       "Requested storage table: #{inspect(state)}"
     )
@@ -265,25 +250,23 @@
   defp log_info({:reset, state, logger}) do
     Logger.add(
       logger,
-      self(),
       :debug,
       "Requested reset. Table: #{inspect(state)}"
     )
   end
 
   defp log_info({:hard_reset, table, snap, logger}) do
-    Logger.add(logger, self(), :debug, "Requested hard reset.
+    Logger.add(logger, :debug, "Requested hard reset.
       Table: #{inspect(table)}. Snapshot: #{inspect(snap)}")
   end
 
   defp log_info({:new_handle, state, logger}) do
-    Logger.add(logger, self(), :info, "New tx count: #{inspect(state)}")
+    Logger.add(logger, :info, "New tx count: #{inspect(state)}")
   end
 
   defp log_info({:ready_handle, state, logger}) do
     Logger.add(
       logger,
-      self(),
       :info,
       "Sending read ready to: #{inspect(state)}"
     )
