defmodule Anoma.Node.Pinger do
  @moduledoc """
  I provide periodic block execution based on submitted mempool name and time.
  """
  alias Anoma.Node.Router
  alias Anoma.Node.Mempool
  alias __MODULE__

  use TypedStruct
  use Router.Engine

  typedstruct do
    field(:mempool, Router.Addr.t())
    field(:time, non_neg_integer() | atom(), default: :no_timer)
  end

  def init(args) do
    time = args[:time]
    mempool = args[:mempool]

    {:ok, %Pinger{mempool: mempool, time: time}}
  end

  @doc """
  Given a server S and time T I change the timer set for the struct
  connected to S setting it to T. Set T to :no_timer to stop the
  pinger.
  """
  def set_timer(server, time) do
    Router.call(server, {:set, time})
  end

<<<<<<< HEAD
=======
  @spec start(Router.Addr.t()) :: any()
>>>>>>> 0a75c0f1
  def start(server) do
    Router.call(server, :start)
  end

  def handle_call(:start, _from, state) do
    pinger(state.time)

    {:reply, "Pinger launched", state}
  end

  def handle_call({:set, time}, _from, state) do
    {:reply, "Timer set to #{inspect(time)}", %Pinger{state | time: time}}
  end

  def handle_info(:execute, state) do
    Mempool.execute(state.mempool)
    pinger(state.time)

    {:noreply, state}
  end

  @doc """
  I send the :execute message after specified time if ever.
  """
  def pinger(time) do
    if time == :no_timer do
      :ok
    else
      Process.send_after(self(), :execute, time)
    end
  end
end<|MERGE_RESOLUTION|>--- conflicted
+++ resolved
@@ -30,10 +30,7 @@
     Router.call(server, {:set, time})
   end
 
-<<<<<<< HEAD
-=======
   @spec start(Router.Addr.t()) :: any()
->>>>>>> 0a75c0f1
   def start(server) do
     Router.call(server, :start)
   end
