defmodule Anoma.Dump do
  @moduledoc """
  I provide an interface to dump current state and load appropriate
  external files to launch them as Anoma nodes.

  You can also use me to dump info such as current states and tables
  in a readable map format as well as get info stored in external
  files in binary format.

  ### Dumping API

  I give access to following public dumping functionality:

  - `dump/2`
  - `get_all/1`
  - `get_state/1`
  - `get_tables/1`

  ### Loading API

  I give access to following public loading functionality

  - `launch/2`
  - `launch/3`
  - `load/1`
  """

  alias Anoma.Mnesia
  alias Anoma.Node

  alias Anoma.Node.{
    Logger,
    Pinger,
    Mempool,
    Executor,
    Clock,
    Storage,
    Router,
    Dumper
  }

  alias Anoma.Node.Ordering
  alias Anoma.Node.Router.Engine
  alias Anoma.Crypto.Id
  alias Anoma.System.Directories

  @typedoc """
  I control launch options for `launch/2`

  ### Options
  - `:supervisor` - This flag determine if we use a supervisor and if
  so what options. See `t:Supervisor.option/0 ` for supervisor options
<<<<<<< HEAD
=======

  - `:testing` - This flag notes if we are testing the node. This gets
    fed directly into the type `t:Anoma.Node.configuration/0` for
    `Anoma.Node.start_link/1`. Please consult the
    `t:Anoma.Node.configuration/0` documentation for the full effect
    this has on the node
>>>>>>> 2a006c91
  """

  @type launch_option() ::
          {:supervisor, [Supervisor.option()]}
<<<<<<< HEAD
=======
          | {:testing, boolean()}
>>>>>>> 2a006c91

  @doc """
  I dump the current state with storage. I accept a string as a name,
  so that the resulting file will be created as name.txt in the
  appropriate data directory. As a second argument I accept a node
  name whose info presented as a map I dump as a binary.

  Note that if the environment is `test` we do not use the XDG format
  for storing data and instead dump the files in the immadiate app
  folder.

  The map typing can be seen in `get_all`
  """

  @spec dump(Path.t(), atom()) :: {:ok, :ok} | {:error, any()}
  def dump(name, node) do
    dump_full_path(Directories.data(name), node)
  end

  def dump_full_path(name, node) do
    term = node |> get_all() |> :erlang.term_to_binary()

    name
    |> File.open([:write], fn file ->
      file |> IO.binwrite(term)
    end)
  end

  @doc """
  I launch a node given a file containing a binary version of an 12-tuple
  with appropriate info in the following order:
  - router id
  - mempool topic id
  - executor topic id
  - dumper
  - storage
  - logger
  - clock
  - ordering
  - mempool
  - pinger
  - executor
  - storage names
  - qualified
  - order
  - block_storage

  All engines have info on their states and id's so that checkpointing
  the system will keep all adresses used in the previous session.
  Note that I ensure that the apporpriate tables are new.

  Moreover, I ensure that the mempool and block storage are in sync.
  In particular, I check that the order of the last block is less than
  that of the mempool dumped. If not, I manually remove the last block.

  Check whether your transactions have had an assigned worker. If not,
  relaunch them directly. If blocks were out of sync with mempool,
  relaunch the executions as well.

  ### Options
  see `launch_options/0` for the full list of optional arguments
  """

  @dialyzer {:no_return, launch: 2}
  @spec launch(String.t(), atom(), [launch_option()]) ::
          {:ok, %Node{}} | any()
  def launch(file, name, options \\ []) do
    load = file |> load()

<<<<<<< HEAD
    keys = Keyword.validate!(options, supervisor: nil)
=======
    keys = Keyword.validate!(options, supervisor: nil, testing: false)
>>>>>>> 2a006c91

    settings = block_check(load)

    node_settings = [
      name: name,
      settings: {:from_dump, settings},
      use_rocks: load[:use_rocks],
      testing: keys[:testing]
    ]

    case keys[:supervisor] do
      nil ->
        Anoma.Node.start_link(node_settings)

      settings ->
        [{Anoma.Node, node_settings}]
        |> Supervisor.start_link([{:strategy, :one_for_one} | settings])
    end
  end

  @doc """
  I read the given file which I assume contains binary info and convert
  it to an Elixir term.

  As the dumped state may have extra atoms not present in the session,
  I currently allow for atom creation in the loaded term.
  """

  @spec load(String.t()) :: any() | dump()
  def load(name) do
    {:ok, bin} = File.read(name)
    Plug.Crypto.non_executable_binary_to_term(bin)
  end

  @doc """
  Removes the given dump files at the specified address and with the
  given configuration.

  See `Anoma.System.Directories` for more informaiton about the path
  resolution and for the second atom.
  """
  @spec remove_dump(Path.t()) :: :ok
  @spec remove_dump(Path.t(), atom()) :: :ok
  def remove_dump(file, env \\ Application.get_env(:anoma, :env)) do
    file |> Directories.data(env) |> File.rm!()
  end

  @type dump_eng :: {Id.Extern.t(), Dumper.t()}
  @type log_eng :: {Id.Extern.t(), Logger.t()}
  @type clock_eng :: {Id.Extern.t(), Clock.t()}
  @type ord_eng :: {Id.Extern.t(), Ordering.t()}
  @type mem_eng :: {Id.Extern.t(), Mempool.t()}
  @type ping_eng :: {Id.Extern.t(), Pinger.t()}
  @type ex_eng :: {Id.Extern.t(), Executor.t()}
  @type storage_eng :: {Id.Extern.t(), Storage.t()}
  @type configuration_eng :: {Id.Extern.t(), Anoma.Node.Configuration.t()}
  @type stores :: {Storage.t(), atom()}

  @type dump() :: %{
          router: Id.t(),
          transport: Id.t(),
          router_state: Router.t(),
          transport_id: Id.Extern.t(),
          logger_topic: Id.Extern.t(),
          mempool_topic: Id.Extern.t(),
          executor_topic: Id.Extern.t(),
          storage_topic: Id.Extern.t(),
          configuration: configuration_eng,
          logger: log_eng,
          clock: clock_eng,
          ordering: ord_eng,
          mempool: mem_eng,
          pinger: ping_eng,
          executor: ex_eng,
          storage: storage_eng,
          dumper: dump_eng,
          storage_data: stores,
          qualified: list(),
          order: list(),
          block_storage: list(),
          use_rocks: boolean()
        }

  @doc """
  I get all the info on the node tables and engines in order:
  - router
  - logger
  - clock
  - ordering
  - mempool
  - pinger
  - executor
  - table names
  - qualified
  - order
  - block_storage
  And turn the info into a tuple
  """

  @spec get_all(atom()) :: dump()
  def get_all(node) do
    Map.merge(get_state(node), get_tables(node))
  end

  @doc """
  I get the engine states in order:
  - router
  - mempool topic
  - executor topic
  - dumper
  - storage
  - logger
  - clock
  - ordering
  - mempool
  - pinger
  - executor
  """

  @spec get_state(atom()) ::
          %{
            router: Id.t(),
            transport: Id.t(),
            router_state: Router.t(),
            transport_id: Id.Extern.t(),
            logger_topic: Id.Extern.t(),
            mempool_topic: Id.Extern.t(),
            executor_topic: Id.Extern.t(),
            storage_topic: Id.Extern.t(),
            configuration: configuration_eng,
            logger: log_eng,
            clock: clock_eng,
            ordering: ord_eng,
            mempool: mem_eng,
            pinger: ping_eng,
            executor: ex_eng,
            storage: storage_eng,
            dumper: dump_eng
          }
  def get_state(node) do
    state = node |> Node.state()

    node =
      state
      |> Map.filter(fn {key, _value} ->
        key not in [
          :router,
          :transport,
          :logger_topic,
          :mempool_topic,
          :executor_topic,
          :storage_topic,
          :__struct__
        ]
      end)
      |> Map.to_list()

    list =
      node
      |> Enum.map(fn {atom, engine} ->
        %{atom => {engine.id, Engine.get_state(engine)}}
      end)

    map = Enum.reduce(list, fn x, acc -> Map.merge(acc, x) end)

    # EVIL, please make this not evil
    internal_transport_id =
      Engine.get_state(state.transport).transport_internal_id

    # This is rather bad, as we are peeking at the internal state, and
    # we are not using the engine, so it will have issues across
    # nodes....

    router_id =
      :sys.get_state(Process.whereis(state.router.server)).internal_id

    router_state = Anoma.Node.Router.dump_state(state.router.server)
    # Back to normal work

    Map.merge(
      %{
        router: router_id,
        router_state: router_state,
        transport: internal_transport_id,
        # public facing id for other nodes to talk to
        transport_id: state.transport.id,
        logger_topic: state.logger_topic.id,
        mempool_topic: state.mempool_topic.id,
        executor_topic: state.executor_topic.id,
        storage_topic: state.storage_topic.id
      },
      map
    )
  end

  @doc """
  I get the node tables in order:
  - storage (names)
  - qualified
  - order
  - block_storage
  """

  @spec get_tables(atom()) :: %{
          storage_data: stores,
          qualified: list(),
          order: list(),
          block_storage: list(),
          use_rocks: boolean()
        }
  def get_tables(node) do
    node = node |> Node.state()
    table = Engine.get_state(Engine.get_state(node.ordering).table)
    block = Engine.get_state(node.mempool).block_storage
    qual = table.qualified
    ord = table.order
    # TODO more robust checking here
    rocks =
      if :ram_copies == :mnesia.table_info(qual, :storage_type) do
        false
      else
        true
      end

    {q, o, b} =
      [qual, ord, block]
      |> Enum.map(fn x ->
        with {:ok, lst} <- Mnesia.dump(x) do
          Enum.map(lst, fn x -> hd(x) end)
        end
      end)
      |> List.to_tuple()

    %{
      storage_data: {table, block},
      qualified: q,
      order: o,
      block_storage: b,
      use_rocks: rocks
    }
  end

  @spec block_check(dump()) :: dump()
  defp block_check(map) do
    block_storage = map.block_storage

    if block_storage != [] do
      last_block_list = block_storage |> List.last()

      last_block = last_block_list |> Anoma.Block.decode()

      {_id, mempool} = map.mempool

      if last_block.round == mempool.round do
        Map.replace(
          map,
          :block_storage,
          List.delete(block_storage, last_block_list)
        )
      else
        map
      end
    else
      map
    end
  end
end<|MERGE_RESOLUTION|>--- conflicted
+++ resolved
@@ -50,23 +50,17 @@
   ### Options
   - `:supervisor` - This flag determine if we use a supervisor and if
   so what options. See `t:Supervisor.option/0 ` for supervisor options
-<<<<<<< HEAD
-=======
 
   - `:testing` - This flag notes if we are testing the node. This gets
     fed directly into the type `t:Anoma.Node.configuration/0` for
     `Anoma.Node.start_link/1`. Please consult the
     `t:Anoma.Node.configuration/0` documentation for the full effect
     this has on the node
->>>>>>> 2a006c91
   """
 
   @type launch_option() ::
           {:supervisor, [Supervisor.option()]}
-<<<<<<< HEAD
-=======
           | {:testing, boolean()}
->>>>>>> 2a006c91
 
   @doc """
   I dump the current state with storage. I accept a string as a name,
@@ -136,11 +130,7 @@
   def launch(file, name, options \\ []) do
     load = file |> load()
 
-<<<<<<< HEAD
-    keys = Keyword.validate!(options, supervisor: nil)
-=======
     keys = Keyword.validate!(options, supervisor: nil, testing: false)
->>>>>>> 2a006c91
 
     settings = block_check(load)
 
