--- conflicted
+++ resolved
@@ -90,8 +90,6 @@
           configuration: Anoma.Configuration.configuration_map() | nil
         ]
 
-<<<<<<< HEAD
-=======
   @typedoc """
   I am the node settings
 
@@ -104,7 +102,6 @@
   Ι have a superset of that information containing `mnesia` table
   configuration information as well.
   """
->>>>>>> 667572a2
   @type node_settings() ::
           {:new_storage, engine_configuration()}
           | {:from_dump, Anoma.Dump.dump()}
