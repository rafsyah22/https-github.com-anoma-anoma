--- conflicted
+++ resolved
@@ -20,11 +20,7 @@
     field(:nullifiers, list(binary()), default: [])
     field(:proofs, list(ProofRecord.t()), default: [])
     field(:compliance_proofs, list({binary(), binary()}), default: [])
-<<<<<<< HEAD
-    field(:delta, Delta.t(), default: %{})
-=======
     field(:delta, Delta.t(), default: Delta.new(%{}))
->>>>>>> c7855f82
     field(:extra, list(binary()), default: [])
     field(:preference, term(), default: nil)
   end
@@ -38,17 +34,10 @@
       transaction.nullifiers ++ 0,
       for proof <- transaction.proofs do
         ProofRecord.to_noun(proof)
-<<<<<<< HEAD
       end ++ 0,
       for {a, b} <- transaction.compliance_proofs do
         [a | b]
       end ++ 0,
-=======
-      end,
-      for {a, b} <- transaction.compliance_proofs do
-        [a | b]
-      end,
->>>>>>> c7855f82
       Delta.to_noun(transaction.delta),
       transaction.extra
       | [[1 | 0], 0 | 0]
