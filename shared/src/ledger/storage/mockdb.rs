//! DB mock for testing

use std::cell::RefCell;
use std::collections::{btree_map, BTreeMap};
use std::ops::Bound::{Excluded, Included};
use std::path::Path;
use std::str::FromStr;

use super::merkle_tree::{MerkleTreeStoresRead, StoreType};
use super::{
    BlockStateRead, BlockStateWrite, DBIter, DBWriteBatch, Error, Result, DB,
};
use crate::ledger::storage::types::{self, KVBytes, PrefixIterator};
#[cfg(feature = "ferveo-tpke")]
use crate::types::storage::TxQueue;
use crate::types::storage::{BlockHeight, Key, KeySeg, KEY_SEGMENT_SEPARATOR};
use crate::types::time::DateTimeUtc;

/// An in-memory DB for testing.
#[derive(Debug, Default)]
pub struct MockDB(
    // The state is wrapped in `RefCell` to allow modifying it directly from
    // batch write method (which requires immutable self ref).
    RefCell<BTreeMap<String, Vec<u8>>>,
);

// The `MockDB` is not `Sync`, but we're sharing it across threads for reading
// only (for parallelized VP runs). In a different context, this may not be
// safe.
unsafe impl Sync for MockDB {}

/// An in-memory write batch is not needed as it just updates values in memory.
/// It's here to satisfy the storage interface.
#[derive(Debug, Default)]
pub struct MockDBWriteBatch;

impl DB for MockDB {
    /// There is no cache for MockDB
    type Cache = ();
    type WriteBatch = MockDBWriteBatch;

    fn open(_db_path: impl AsRef<Path>, _cache: Option<&Self::Cache>) -> Self {
        Self::default()
    }

    fn flush(&self, _wait: bool) -> Result<()> {
        Ok(())
    }

    fn read_last_block(&mut self) -> Result<Option<BlockStateRead>> {
        // Block height
        let height: BlockHeight;
        match self.0.borrow().get("height") {
            Some(bytes) => {
                height = types::decode(bytes).map_err(Error::CodingError)?;
            }
            None => return Ok(None),
        }

        // Epoch start height and time
        let next_epoch_min_start_height: BlockHeight =
            match self.0.borrow().get("next_epoch_min_start_height") {
                Some(bytes) => {
                    types::decode(bytes).map_err(Error::CodingError)?
                }
                None => return Ok(None),
            };
        let next_epoch_min_start_time: DateTimeUtc =
            match self.0.borrow().get("next_epoch_min_start_time") {
                Some(bytes) => {
                    types::decode(bytes).map_err(Error::CodingError)?
                }
                None => return Ok(None),
            };
        #[cfg(feature = "ferveo-tpke")]
        let tx_queue: TxQueue = match self.0.borrow().get("tx_queue") {
            Some(bytes) => types::decode(bytes).map_err(Error::CodingError)?,
            None => return Ok(None),
        };

        // Load data at the height
        let prefix = format!("{}/", height.raw());
        let upper_prefix = format!("{}/", height.next_height().raw());
        let mut merkle_tree_stores = MerkleTreeStoresRead::default();
        let mut hash = None;
        let mut epoch = None;
        let mut pred_epochs = None;
        let mut address_gen = None;
        let mut encryption_key = None;
        for (path, bytes) in self
            .0
            .borrow()
            .range((Included(prefix), Excluded(upper_prefix)))
        {
            let segments: Vec<&str> =
                path.split(KEY_SEGMENT_SEPARATOR).collect();
            match segments.get(1) {
                Some(prefix) => match *prefix {
                    "tree" => match segments.get(2) {
                        Some(s) => {
                            let st = StoreType::from_str(s)?;
                            match segments.get(3) {
                                Some(&"root") => merkle_tree_stores.set_root(
                                    &st,
                                    types::decode(bytes)
                                        .map_err(Error::CodingError)?,
                                ),
                                Some(&"store") => merkle_tree_stores.set_store(
                                    &st,
                                    types::decode(bytes)
                                        .map_err(Error::CodingError)?,
                                ),
                                _ => unknown_key_error(path)?,
                            }
                        }
                        None => unknown_key_error(path)?,
                    },
                    "hash" => {
                        hash = Some(
                            types::decode(bytes).map_err(Error::CodingError)?,
                        )
                    }
                    "epoch" => {
                        epoch = Some(
                            types::decode(bytes).map_err(Error::CodingError)?,
                        )
                    }
                    "pred_epochs" => {
                        pred_epochs = Some(
                            types::decode(bytes).map_err(Error::CodingError)?,
                        )
                    }
                    "address_gen" => {
                        address_gen = Some(
                            types::decode(bytes).map_err(Error::CodingError)?,
                        );
                    }
                    "encryption_key" => {
                        encryption_key = Some(
                            types::decode(bytes).map_err(Error::CodingError)?,
                        );
                    }
                    _ => unknown_key_error(path)?,
                },
                None => unknown_key_error(path)?,
            }
        }
<<<<<<< HEAD
        match (
            root,
            store,
            hash,
            epoch,
            pred_epochs,
            address_gen,
            encryption_key,
        ) {
            (
                Some(root),
                Some(store),
                Some(hash),
                Some(epoch),
                Some(pred_epochs),
                Some(address_gen),
                Some(encryption_key),
            ) => Ok(Some(BlockStateRead {
                root,
                store,
                hash,
                height,
                epoch,
                pred_epochs,
                next_epoch_min_start_height,
                next_epoch_min_start_time,
                address_gen,
                encryption_key,
            })),
=======
        match (hash, epoch, pred_epochs, address_gen) {
            (Some(hash), Some(epoch), Some(pred_epochs), Some(address_gen)) => {
                Ok(Some(BlockStateRead {
                    merkle_tree_stores,
                    hash,
                    height,
                    epoch,
                    pred_epochs,
                    next_epoch_min_start_height,
                    next_epoch_min_start_time,
                    address_gen,
                    #[cfg(feature = "ferveo-tpke")]
                    tx_queue,
                }))
            }
>>>>>>> 36e513f7
            _ => Err(Error::Temporary {
                error: "Essential data couldn't be read from the DB"
                    .to_string(),
            }),
        }
    }

    fn write_block(&mut self, state: BlockStateWrite) -> Result<()> {
        let BlockStateWrite {
            merkle_tree_stores,
            hash,
            height,
            epoch,
            pred_epochs,
            next_epoch_min_start_height,
            next_epoch_min_start_time,
            address_gen,
<<<<<<< HEAD
            encryption_key,
=======
            #[cfg(feature = "ferveo-tpke")]
            tx_queue,
>>>>>>> 36e513f7
        }: BlockStateWrite = state;

        // Epoch start height and time
        self.0.borrow_mut().insert(
            "next_epoch_min_start_height".into(),
            types::encode(&next_epoch_min_start_height),
        );
        self.0.borrow_mut().insert(
            "next_epoch_min_start_time".into(),
            types::encode(&next_epoch_min_start_time),
        );
        #[cfg(feature = "ferveo-tpke")]
        {
            self.0
                .borrow_mut()
                .insert("tx_queue".into(), types::encode(&tx_queue));
        }

        let prefix_key = Key::from(height.to_db_key());
        // Merkle tree
        {
            let prefix_key = prefix_key
                .push(&"tree".to_owned())
                .map_err(Error::KeyError)?;
            for st in StoreType::iter() {
                let prefix_key = prefix_key
                    .push(&st.to_string())
                    .map_err(Error::KeyError)?;
                let root_key = prefix_key
                    .push(&"root".to_owned())
                    .map_err(Error::KeyError)?;
                self.0.borrow_mut().insert(
                    root_key.to_string(),
                    types::encode(merkle_tree_stores.root(st)),
                );
                let store_key = prefix_key
                    .push(&"store".to_owned())
                    .map_err(Error::KeyError)?;
                self.0.borrow_mut().insert(
                    store_key.to_string(),
                    types::encode(merkle_tree_stores.store(st)),
                );
            }
        }
        // Block hash
        {
            let key = prefix_key
                .push(&"hash".to_owned())
                .map_err(Error::KeyError)?;
            self.0
                .borrow_mut()
                .insert(key.to_string(), types::encode(&hash));
        }
        // Block epoch
        {
            let key = prefix_key
                .push(&"epoch".to_owned())
                .map_err(Error::KeyError)?;
            self.0
                .borrow_mut()
                .insert(key.to_string(), types::encode(&epoch));
        }
        // Predecessor block epochs
        {
            let key = prefix_key
                .push(&"pred_epochs".to_owned())
                .map_err(Error::KeyError)?;
            self.0
                .borrow_mut()
                .insert(key.to_string(), types::encode(&pred_epochs));
        }
        // Address gen
        {
            let key = prefix_key
                .push(&"address_gen".to_owned())
                .map_err(Error::KeyError)?;
            let value = &address_gen;
            self.0
                .borrow_mut()
                .insert(key.to_string(), types::encode(value));
        }
        // Encryption key
        {
            let key = prefix_key
                .push(&"encryption_key".to_owned())
                .map_err(Error::KeyError)?;
            let value = &encryption_key;
            self.0
                .borrow_mut()
                .insert(key.to_string(), types::encode(value));
        }
        self.0
            .borrow_mut()
            .insert("height".to_owned(), types::encode(&height));
        Ok(())
    }

    fn read_subspace_val(&self, key: &Key) -> Result<Option<Vec<u8>>> {
        let key = Key::parse(&"subspace".to_owned())
            .map_err(Error::KeyError)?
            .join(key);
        Ok(self.0.borrow().get(&key.to_string()).cloned())
    }

    fn write_subspace_val(
        &mut self,
        _height: BlockHeight,
        key: &Key,
        value: impl AsRef<[u8]>,
    ) -> Result<i64> {
        let value = value.as_ref();
        let key = Key::parse(&"subspace".to_owned())
            .map_err(Error::KeyError)?
            .join(key);
        let current_len = value.len() as i64;
        Ok(
            match self
                .0
                .borrow_mut()
                .insert(key.to_string(), value.to_owned())
            {
                Some(prev_value) => current_len - prev_value.len() as i64,
                None => current_len,
            },
        )
    }

    fn delete_subspace_val(
        &mut self,
        _height: BlockHeight,
        key: &Key,
    ) -> Result<i64> {
        let key = Key::parse(&"subspace".to_owned())
            .map_err(Error::KeyError)?
            .join(key);
        Ok(match self.0.borrow_mut().remove(&key.to_string()) {
            Some(value) => value.len() as i64,
            None => 0,
        })
    }

    fn batch() -> Self::WriteBatch {
        MockDBWriteBatch
    }

    fn exec_batch(&mut self, _batch: Self::WriteBatch) -> Result<()> {
        // Nothing to do - in MockDB, batch writes are committed directly from
        // `batch_write_subspace_val` and `batch_delete_subspace_val`.
        Ok(())
    }

    fn batch_write_subspace_val(
        &self,
        _batch: &mut Self::WriteBatch,
        _height: BlockHeight,
        key: &Key,
        value: impl AsRef<[u8]>,
    ) -> Result<i64> {
        let value = value.as_ref();
        let key = Key::parse(&"subspace".to_owned())
            .map_err(Error::KeyError)?
            .join(key);
        let current_len = value.len() as i64;
        Ok(
            match self
                .0
                .borrow_mut()
                .insert(key.to_string(), value.to_owned())
            {
                Some(prev_value) => current_len - prev_value.len() as i64,
                None => current_len,
            },
        )
    }

    fn batch_delete_subspace_val(
        &self,
        _batch: &mut Self::WriteBatch,
        _height: BlockHeight,
        key: &Key,
    ) -> Result<i64> {
        let key = Key::parse(&"subspace".to_owned())
            .map_err(Error::KeyError)?
            .join(key);
        Ok(match self.0.borrow_mut().remove(&key.to_string()) {
            Some(value) => value.len() as i64,
            None => 0,
        })
    }
}

impl<'iter> DBIter<'iter> for MockDB {
    type PrefixIter = MockPrefixIterator;

    fn iter_prefix(&'iter self, prefix: &Key) -> MockPrefixIterator {
        let db_prefix = "subspace/".to_owned();
        let prefix = format!("{}{}", db_prefix, prefix);
        let iter = self.0.borrow().clone().into_iter();
        MockPrefixIterator::new(MockIterator { prefix, iter }, db_prefix)
    }
}

/// A prefix iterator base for the [`MockPrefixIterator`].
#[derive(Debug)]
pub struct MockIterator {
    prefix: String,
    /// The concrete iterator
    pub iter: btree_map::IntoIter<String, Vec<u8>>,
}

/// A prefix iterator for the [`MockDB`].
pub type MockPrefixIterator = PrefixIterator<MockIterator>;

impl Iterator for MockIterator {
    type Item = KVBytes;

    fn next(&mut self) -> Option<Self::Item> {
        for (key, val) in &mut self.iter {
            if key.starts_with(&self.prefix) {
                return Some((
                    Box::from(key.as_bytes()),
                    Box::from(val.as_slice()),
                ));
            }
        }
        None
    }
}

impl Iterator for PrefixIterator<MockIterator> {
    type Item = (String, Vec<u8>, u64);

    /// Returns the next pair and the gas cost
    fn next(&mut self) -> Option<(String, Vec<u8>, u64)> {
        match self.iter.next() {
            Some((key, val)) => {
                let key = String::from_utf8(key.to_vec())
                    .expect("Cannot convert from bytes to key string");
                match key.strip_prefix(&self.db_prefix) {
                    Some(k) => {
                        let gas = k.len() + val.len();
                        Some((k.to_owned(), val.to_vec(), gas as _))
                    }
                    None => self.next(),
                }
            }
            None => None,
        }
    }
}

impl DBWriteBatch for MockDBWriteBatch {
    fn put<K, V>(&mut self, _key: K, _value: V)
    where
        K: AsRef<[u8]>,
        V: AsRef<[u8]>,
    {
        // Nothing to do - in MockDB, batch writes are committed directly from
        // `batch_write_subspace_val` and `batch_delete_subspace_val`.
    }

    fn delete<K: AsRef<[u8]>>(&mut self, _key: K) {
        // Nothing to do - in MockDB, batch writes are committed directly from
        // `batch_write_subspace_val` and `batch_delete_subspace_val`.
    }
}

fn unknown_key_error(key: &str) -> Result<()> {
    Err(Error::UnknownKey {
        key: key.to_owned(),
    })
}<|MERGE_RESOLUTION|>--- conflicted
+++ resolved
@@ -145,27 +145,15 @@
                 None => unknown_key_error(path)?,
             }
         }
-<<<<<<< HEAD
-        match (
-            root,
-            store,
-            hash,
-            epoch,
-            pred_epochs,
-            address_gen,
-            encryption_key,
-        ) {
+        match (hash, epoch, pred_epochs, address_gen, encryption_key) {
             (
-                Some(root),
-                Some(store),
                 Some(hash),
                 Some(epoch),
                 Some(pred_epochs),
                 Some(address_gen),
                 Some(encryption_key),
             ) => Ok(Some(BlockStateRead {
-                root,
-                store,
+                merkle_tree_stores,
                 hash,
                 height,
                 epoch,
@@ -174,24 +162,9 @@
                 next_epoch_min_start_time,
                 address_gen,
                 encryption_key,
+                #[cfg(feature = "ferveo-tpke")]
+                tx_queue,
             })),
-=======
-        match (hash, epoch, pred_epochs, address_gen) {
-            (Some(hash), Some(epoch), Some(pred_epochs), Some(address_gen)) => {
-                Ok(Some(BlockStateRead {
-                    merkle_tree_stores,
-                    hash,
-                    height,
-                    epoch,
-                    pred_epochs,
-                    next_epoch_min_start_height,
-                    next_epoch_min_start_time,
-                    address_gen,
-                    #[cfg(feature = "ferveo-tpke")]
-                    tx_queue,
-                }))
-            }
->>>>>>> 36e513f7
             _ => Err(Error::Temporary {
                 error: "Essential data couldn't be read from the DB"
                     .to_string(),
@@ -209,12 +182,9 @@
             next_epoch_min_start_height,
             next_epoch_min_start_time,
             address_gen,
-<<<<<<< HEAD
             encryption_key,
-=======
             #[cfg(feature = "ferveo-tpke")]
             tx_queue,
->>>>>>> 36e513f7
         }: BlockStateWrite = state;
 
         // Epoch start height and time
