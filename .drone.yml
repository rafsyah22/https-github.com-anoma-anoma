---
clone: {disable: true}
environment: {CARGO_INCREMENTAL: 0, GIT_LFS_SKIP_SMUDGE: 1}
kind: pipeline
name: anoma-ci-build-pr
node: {project: anoma}
steps:
<<<<<<< HEAD
- commands: [echo "23b892f57324bc5d3ca100e95e8581dbb26132a0e7a7c756790fd401fd45e5f0  Makefile"
      | sha256sum -c -, echo "c3f8e4149ef831ab766a0accec8a387abcef7c374472c17f8ba627214af5d190  wasm/wasm_source/Makefile"
      | sha256sum -c -, echo "52d59575c0767b4738ea9b4c07844c761dce6f54a59b3429e75fb5f4410cdc7e  wasm/vp_template/Makefile"
      | sha256sum -c -, echo "52d59575c0767b4738ea9b4c07844c761dce6f54a59b3429e75fb5f4410cdc7e  wasm/tx_template/Makefile"
      | sha256sum -c -, echo "52d59575c0767b4738ea9b4c07844c761dce6f54a59b3429e75fb5f4410cdc7e  wasm/mm_template/Makefile"
      | sha256sum -c -, echo "52d59575c0767b4738ea9b4c07844c761dce6f54a59b3429e75fb5f4410cdc7e  wasm/mm_filter_template/Makefile"
      | sha256sum -c -, echo "4388598b8ace38607a492e2f4d3eae46ef97ac9edb98a20619de3298e5aea081  docs/Makefile"
      | sha256sum -c -, echo "3ed5190a36ae374bceff55e2dce7302f9e1d1a30570ad0e700aade76e69ea1ef  scripts/ci/update-wasm.sh"
      | sha256sum -c -, echo "c2bbcc7ab5f2b4cc478513dc1db117e3a1a9122271db0160afa3929132f54f82  scripts/ci/pre-run.sh"
      | sha256sum -c -, echo "19ab6263cc481222b4ecedd1037d2942e4b93d915693aad153bec2a80977ce3d  scripts/ci/audit.py"
      | sha256sum -c -, echo "d4790094234822503bc8fd230bbc9ae066c073f17aeb3d773b0bc4c879a49d65  scripts/ci/udeps.py"
      | sha256sum -c -, sh scripts/ci/pre-run.sh false]
  image: alpine/git:v2.30.1
=======
- commands: [git clone $DRONE_GIT_HTTP_URL ., git fetch --all, git checkout $DRONE_COMMIT
      --quiet]
  image: 965844283396.dkr.ecr.eu-west-1.amazonaws.com/git:latest
  name: clone
  pull: never
- commands: [echo "4888011c2cc1c15f489a4d259d3e86cd0ac3dfe76af44e2b8d2b5ffd386a52ad  Makefile"
      sha256sum -c -, echo "96f503edaeb65d5b75855c75ead35c6c3e394ee82ec6fd4aa15d0e7d9f1051d6  wasm/wasm_source/Makefile"
      sha256sum -c -, echo "52d59575c0767b4738ea9b4c07844c761dce6f54a59b3429e75fb5f4410cdc7e  wasm/vp_template/Makefile"
      sha256sum -c -, echo "52d59575c0767b4738ea9b4c07844c761dce6f54a59b3429e75fb5f4410cdc7e  wasm/tx_template/Makefile"
      sha256sum -c -, echo "52d59575c0767b4738ea9b4c07844c761dce6f54a59b3429e75fb5f4410cdc7e  wasm/mm_template/Makefile"
      sha256sum -c -, echo "52d59575c0767b4738ea9b4c07844c761dce6f54a59b3429e75fb5f4410cdc7e  wasm/mm_filter_template/Makefile"
      sha256sum -c -, echo "4388598b8ace38607a492e2f4d3eae46ef97ac9edb98a20619de3298e5aea081  docs/Makefile"
      sha256sum -c -, echo "4b0b566f5bc572569ebcf2eee17129e91f2009a66972fe294bc4d1e0b4d9ad8f  scripts/ci/update-wasm.sh"
      sha256sum -c -, echo "c2bbcc7ab5f2b4cc478513dc1db117e3a1a9122271db0160afa3929132f54f82  scripts/ci/pre-run.sh"
      sha256sum -c -, echo "19ab6263cc481222b4ecedd1037d2942e4b93d915693aad153bec2a80977ce3d  scripts/ci/audit.py"
      sha256sum -c -, echo "d4790094234822503bc8fd230bbc9ae066c073f17aeb3d773b0bc4c879a49d65  scripts/ci/udeps.py"
      sha256sum -c -, sh scripts/ci/pre-run.sh]
  depends_on: [clone]
  image: 965844283396.dkr.ecr.eu-west-1.amazonaws.com/git:latest
>>>>>>> 65eeff47
  name: check-scripts-integrity
  pull: never
- depends_on: [check-scripts-integrity]
  environment:
    AWS_ACCESS_KEY_ID: {from_secret: aws_access_key_id}
    AWS_SECRET_ACCESS_KEY: {from_secret: aws_secret_access_key}
  image: meltwater/drone-cache:latest
  name: restore-cache
  pull: never
  settings:
    archive_format: gzip
    backend: s3
    bucket: heliax-drone-cache-v2
    cache_key: 1-54-0/build/{{ checksum "Cargo.lock" }}
    mount: [.cargo]
    region: eu-west-1
    restore: true
- commands: [sccache --start-server, make build]
  depends_on: [restore-cache]
  environment:
    AWS_ACCESS_KEY_ID: {from_secret: aws_access_key_id}
    AWS_SECRET_ACCESS_KEY: {from_secret: aws_secret_access_key}
    SCCACHE_BUCKET: heliax-drone-cache-v2
    SCCACHE_S3_KEY_PREFIX: sccache-build
  image: 965844283396.dkr.ecr.eu-west-1.amazonaws.com/anoma:latest
  name: build
  pull: never
- commands: [sccache --start-server, make build-test]
  depends_on: [build]
  environment:
    AWS_ACCESS_KEY_ID: {from_secret: aws_access_key_id}
    AWS_SECRET_ACCESS_KEY: {from_secret: aws_secret_access_key}
    SCCACHE_BUCKET: heliax-drone-cache-v2
    SCCACHE_S3_KEY_PREFIX: sccache-build-test
  image: 965844283396.dkr.ecr.eu-west-1.amazonaws.com/anoma:latest
  name: build-test
  pull: never
- commands: ['aws s3api head-object --bucket heliax-drone-wasm-v2 --key ${DRONE_COMMIT}.json',
    'if [ $? -ne 0  ]; then exit 1; fi', 'aws s3 cp s3://heliax-drone-wasm-v2/${DRONE_COMMIT}.json
      wasm', 'cp wasm/${DRONE_COMMIT}.json wasm/checksums.json', 'jq -r -c ''.[]''
      wasm/checksums.json | parallel aws s3 cp s3://heliax-drone-wasm-v2/{} wasm']
  depends_on: [build-test]
  image: 965844283396.dkr.ecr.eu-west-1.amazonaws.com/git:latest
  name: download-wasm
  pull: never
- commands: [sccache --start-server, make test-unit]
  depends_on: [download-wasm]
  environment:
    AWS_ACCESS_KEY_ID: {from_secret: aws_access_key_id}
    AWS_SECRET_ACCESS_KEY: {from_secret: aws_secret_access_key}
    SCCACHE_BUCKET: heliax-drone-cache-v2
    SCCACHE_S3_KEY_PREFIX: sccache-test-unit
  image: 965844283396.dkr.ecr.eu-west-1.amazonaws.com/anoma:latest
  name: test-unit
  pull: never
- commands: [sccache --start-server, make test-e2e]
  depends_on: [download-wasm]
  environment:
    AWS_ACCESS_KEY_ID: {from_secret: aws_access_key_id}
    AWS_SECRET_ACCESS_KEY: {from_secret: aws_secret_access_key}
    SCCACHE_BUCKET: heliax-drone-cache-v2
    SCCACHE_S3_KEY_PREFIX: sccache-test-e2e
  image: 965844283396.dkr.ecr.eu-west-1.amazonaws.com/anoma:latest
  name: test-e2e
  pull: never
- commands: [cargo cache || true]
  depends_on: [test-unit, test-e2e]
  image: 965844283396.dkr.ecr.eu-west-1.amazonaws.com/anoma:latest
  name: clean-cache
  pull: never
  when:
    status: [success, failure]
- depends_on: [clean-cache]
  environment:
    AWS_ACCESS_KEY_ID: {from_secret: aws_access_key_id}
    AWS_SECRET_ACCESS_KEY: {from_secret: aws_secret_access_key}
    BACKEND_OPERATION_TIMEOUT: 8m
  image: meltwater/drone-cache:latest
  name: rebuild-cache
  pull: never
  settings:
    archive_format: gzip
    backend: s3
    bucket: heliax-drone-cache-v2
    cache_key: 1-54-0/build/{{ checksum "Cargo.lock" }}
    mount: [.cargo]
    override: false
    rebuild: true
    region: eu-west-1
  when:
    status: [success, failure]
trigger:
  event: [pull_request]
type: docker
workspace: {path: /usr/local/rust/project}
---
clone: {disable: true}
environment: {CARGO_INCREMENTAL: '0', GIT_LFS_SKIP_SMUDGE: '1'}
kind: pipeline
name: anoma-ci-checks-pr
node: {project: anoma}
steps:
<<<<<<< HEAD
- commands: [echo "23b892f57324bc5d3ca100e95e8581dbb26132a0e7a7c756790fd401fd45e5f0  Makefile"
      | sha256sum -c -, echo "c3f8e4149ef831ab766a0accec8a387abcef7c374472c17f8ba627214af5d190  wasm/wasm_source/Makefile"
      | sha256sum -c -, echo "52d59575c0767b4738ea9b4c07844c761dce6f54a59b3429e75fb5f4410cdc7e  wasm/vp_template/Makefile"
      | sha256sum -c -, echo "52d59575c0767b4738ea9b4c07844c761dce6f54a59b3429e75fb5f4410cdc7e  wasm/tx_template/Makefile"
      | sha256sum -c -, echo "52d59575c0767b4738ea9b4c07844c761dce6f54a59b3429e75fb5f4410cdc7e  wasm/mm_template/Makefile"
      | sha256sum -c -, echo "52d59575c0767b4738ea9b4c07844c761dce6f54a59b3429e75fb5f4410cdc7e  wasm/mm_filter_template/Makefile"
      | sha256sum -c -, echo "4388598b8ace38607a492e2f4d3eae46ef97ac9edb98a20619de3298e5aea081  docs/Makefile"
      | sha256sum -c -, echo "3ed5190a36ae374bceff55e2dce7302f9e1d1a30570ad0e700aade76e69ea1ef  scripts/ci/update-wasm.sh"
      | sha256sum -c -, echo "c2bbcc7ab5f2b4cc478513dc1db117e3a1a9122271db0160afa3929132f54f82  scripts/ci/pre-run.sh"
      | sha256sum -c -, echo "19ab6263cc481222b4ecedd1037d2942e4b93d915693aad153bec2a80977ce3d  scripts/ci/audit.py"
      | sha256sum -c -, echo "d4790094234822503bc8fd230bbc9ae066c073f17aeb3d773b0bc4c879a49d65  scripts/ci/udeps.py"
      | sha256sum -c -, sh scripts/ci/pre-run.sh false]
  image: alpine/git:v2.30.1
=======
- commands: [git clone $DRONE_GIT_HTTP_URL ., git fetch --all, git checkout $DRONE_COMMIT
      --quiet]
  image: 965844283396.dkr.ecr.eu-west-1.amazonaws.com/git:latest
  name: clone
  pull: never
- commands: [echo "4888011c2cc1c15f489a4d259d3e86cd0ac3dfe76af44e2b8d2b5ffd386a52ad  Makefile"
      sha256sum -c -, echo "96f503edaeb65d5b75855c75ead35c6c3e394ee82ec6fd4aa15d0e7d9f1051d6  wasm/wasm_source/Makefile"
      sha256sum -c -, echo "52d59575c0767b4738ea9b4c07844c761dce6f54a59b3429e75fb5f4410cdc7e  wasm/vp_template/Makefile"
      sha256sum -c -, echo "52d59575c0767b4738ea9b4c07844c761dce6f54a59b3429e75fb5f4410cdc7e  wasm/tx_template/Makefile"
      sha256sum -c -, echo "52d59575c0767b4738ea9b4c07844c761dce6f54a59b3429e75fb5f4410cdc7e  wasm/mm_template/Makefile"
      sha256sum -c -, echo "52d59575c0767b4738ea9b4c07844c761dce6f54a59b3429e75fb5f4410cdc7e  wasm/mm_filter_template/Makefile"
      sha256sum -c -, echo "4388598b8ace38607a492e2f4d3eae46ef97ac9edb98a20619de3298e5aea081  docs/Makefile"
      sha256sum -c -, echo "4b0b566f5bc572569ebcf2eee17129e91f2009a66972fe294bc4d1e0b4d9ad8f  scripts/ci/update-wasm.sh"
      sha256sum -c -, echo "c2bbcc7ab5f2b4cc478513dc1db117e3a1a9122271db0160afa3929132f54f82  scripts/ci/pre-run.sh"
      sha256sum -c -, echo "19ab6263cc481222b4ecedd1037d2942e4b93d915693aad153bec2a80977ce3d  scripts/ci/audit.py"
      sha256sum -c -, echo "d4790094234822503bc8fd230bbc9ae066c073f17aeb3d773b0bc4c879a49d65  scripts/ci/udeps.py"
      sha256sum -c -, sh scripts/ci/pre-run.sh]
  depends_on: [clone]
  image: 965844283396.dkr.ecr.eu-west-1.amazonaws.com/git:latest
>>>>>>> 65eeff47
  name: check-scripts-integrity
  pull: never
- depends_on: [check-scripts-integrity]
  environment:
    AWS_ACCESS_KEY_ID: {from_secret: aws_access_key_id}
    AWS_SECRET_ACCESS_KEY: {from_secret: aws_secret_access_key}
  image: meltwater/drone-cache:latest
  name: restore-cache
  pull: never
  settings:
    archive_format: gzip
    backend: s3
    bucket: heliax-drone-cache-v2
    cache_key: 1-54-0/checks/{{ checksum "Cargo.lock" }}
    mount: [.cargo]
    region: eu-west-1
    restore: true
- commands: [sccache --start-server, make clippy]
  depends_on: [restore-cache]
  environment:
    AWS_ACCESS_KEY_ID: {from_secret: aws_access_key_id}
    AWS_SECRET_ACCESS_KEY: {from_secret: aws_secret_access_key}
    SCCACHE_BUCKET: heliax-drone-cache-v2
    SCCACHE_S3_KEY_PREFIX: sccache-clippy
  image: 965844283396.dkr.ecr.eu-west-1.amazonaws.com/anoma:latest
  name: clippy
  pull: never
- commands: [sccache --start-server, make fmt-check]
  depends_on: [restore-cache]
  environment:
    AWS_ACCESS_KEY_ID: {from_secret: aws_access_key_id}
    AWS_SECRET_ACCESS_KEY: {from_secret: aws_secret_access_key}
    SCCACHE_BUCKET: heliax-drone-cache-v2
    SCCACHE_S3_KEY_PREFIX: sccache-format
  image: 965844283396.dkr.ecr.eu-west-1.amazonaws.com/anoma:latest
  name: format
  pull: never
- commands: [cargo cache || true]
  depends_on: [clippy, format]
  image: 965844283396.dkr.ecr.eu-west-1.amazonaws.com/anoma:latest
  name: clean-cache
  pull: never
  when:
    status: [success, failure]
- depends_on: [clean-cache]
  environment:
    AWS_ACCESS_KEY_ID: {from_secret: aws_access_key_id}
    AWS_SECRET_ACCESS_KEY: {from_secret: aws_secret_access_key}
    BACKEND_OPERATION_TIMEOUT: 8m
  image: meltwater/drone-cache:latest
  name: rebuild-cache
  pull: never
  settings:
    archive_format: gzip
    backend: s3
    bucket: heliax-drone-cache-v2
    cache_key: 1-54-0/checks/{{ checksum "Cargo.lock" }}
    mount: [.cargo]
    override: false
    rebuild: true
    region: eu-west-1
  when:
    status: [success, failure]
trigger:
  branch: [develop, master]
  event: [push, pull_request]
type: docker
workspace: {path: /usr/local/rust/project}
---
clone: {disable: true}
environment: {GIT_LFS_SKIP_SMUDGE: '1'}
kind: pipeline
name: anoma-ci-wasm-pr
node: {project: anoma}
steps:
<<<<<<< HEAD
- commands: [echo "23b892f57324bc5d3ca100e95e8581dbb26132a0e7a7c756790fd401fd45e5f0  Makefile"
      | sha256sum -c -, echo "c3f8e4149ef831ab766a0accec8a387abcef7c374472c17f8ba627214af5d190  wasm/wasm_source/Makefile"
      | sha256sum -c -, echo "52d59575c0767b4738ea9b4c07844c761dce6f54a59b3429e75fb5f4410cdc7e  wasm/vp_template/Makefile"
      | sha256sum -c -, echo "52d59575c0767b4738ea9b4c07844c761dce6f54a59b3429e75fb5f4410cdc7e  wasm/tx_template/Makefile"
      | sha256sum -c -, echo "52d59575c0767b4738ea9b4c07844c761dce6f54a59b3429e75fb5f4410cdc7e  wasm/mm_template/Makefile"
      | sha256sum -c -, echo "52d59575c0767b4738ea9b4c07844c761dce6f54a59b3429e75fb5f4410cdc7e  wasm/mm_filter_template/Makefile"
      | sha256sum -c -, echo "4388598b8ace38607a492e2f4d3eae46ef97ac9edb98a20619de3298e5aea081  docs/Makefile"
      | sha256sum -c -, echo "3ed5190a36ae374bceff55e2dce7302f9e1d1a30570ad0e700aade76e69ea1ef  scripts/ci/update-wasm.sh"
      | sha256sum -c -, echo "c2bbcc7ab5f2b4cc478513dc1db117e3a1a9122271db0160afa3929132f54f82  scripts/ci/pre-run.sh"
      | sha256sum -c -, echo "19ab6263cc481222b4ecedd1037d2942e4b93d915693aad153bec2a80977ce3d  scripts/ci/audit.py"
      | sha256sum -c -, echo "d4790094234822503bc8fd230bbc9ae066c073f17aeb3d773b0bc4c879a49d65  scripts/ci/udeps.py"
      | sha256sum -c -, sh scripts/ci/pre-run.sh]
  image: alpine/git:v2.30.1
=======
- commands: [git clone $DRONE_GIT_HTTP_URL ., git fetch --all, git checkout $DRONE_COMMIT
      --quiet]
  image: 965844283396.dkr.ecr.eu-west-1.amazonaws.com/git:latest
  name: clone
  pull: never
- commands: [echo "4888011c2cc1c15f489a4d259d3e86cd0ac3dfe76af44e2b8d2b5ffd386a52ad  Makefile"
      sha256sum -c -, echo "96f503edaeb65d5b75855c75ead35c6c3e394ee82ec6fd4aa15d0e7d9f1051d6  wasm/wasm_source/Makefile"
      sha256sum -c -, echo "52d59575c0767b4738ea9b4c07844c761dce6f54a59b3429e75fb5f4410cdc7e  wasm/vp_template/Makefile"
      sha256sum -c -, echo "52d59575c0767b4738ea9b4c07844c761dce6f54a59b3429e75fb5f4410cdc7e  wasm/tx_template/Makefile"
      sha256sum -c -, echo "52d59575c0767b4738ea9b4c07844c761dce6f54a59b3429e75fb5f4410cdc7e  wasm/mm_template/Makefile"
      sha256sum -c -, echo "52d59575c0767b4738ea9b4c07844c761dce6f54a59b3429e75fb5f4410cdc7e  wasm/mm_filter_template/Makefile"
      sha256sum -c -, echo "4388598b8ace38607a492e2f4d3eae46ef97ac9edb98a20619de3298e5aea081  docs/Makefile"
      sha256sum -c -, echo "4b0b566f5bc572569ebcf2eee17129e91f2009a66972fe294bc4d1e0b4d9ad8f  scripts/ci/update-wasm.sh"
      sha256sum -c -, echo "c2bbcc7ab5f2b4cc478513dc1db117e3a1a9122271db0160afa3929132f54f82  scripts/ci/pre-run.sh"
      sha256sum -c -, echo "19ab6263cc481222b4ecedd1037d2942e4b93d915693aad153bec2a80977ce3d  scripts/ci/audit.py"
      sha256sum -c -, echo "d4790094234822503bc8fd230bbc9ae066c073f17aeb3d773b0bc4c879a49d65  scripts/ci/udeps.py"
      sha256sum -c -, sh scripts/ci/pre-run.sh]
  depends_on: [clone]
  image: 965844283396.dkr.ecr.eu-west-1.amazonaws.com/git:latest
>>>>>>> 65eeff47
  name: check-scripts-integrity
  pull: never
- depends_on: [check-scripts-integrity]
  environment:
    AWS_ACCESS_KEY_ID: {from_secret: aws_access_key_id}
    AWS_SECRET_ACCESS_KEY: {from_secret: aws_secret_access_key}
  image: meltwater/drone-cache:latest
  name: restore-cache
  pull: never
  settings:
    archive_format: gzip
    backend: s3
    bucket: heliax-drone-cache-v2
    cache_key: 1-54-0/wasm/{{ checksum "wasm/wasm_source/Cargo.lock" }}
    mount: [wasm/wasm_source/target]
    region: eu-west-1
    restore: true
- commands: [cp wasm/checksums.json wasm/original-checksums.json, make build-wasm-scripts]
  depends_on: [restore-cache]
  environment:
    AWS_ACCESS_KEY_ID: {from_secret: aws_access_key_id}
    AWS_SECRET_ACCESS_KEY: {from_secret: aws_secret_access_key}
  image: 965844283396.dkr.ecr.eu-west-1.amazonaws.com/wasm:latest
  name: build-wasm
  pull: never
- commands: ['aws s3 sync wasm s3://heliax-drone-wasm-v2 --exclude "*" --exclude "*"
      --include "*.wasm" --exclude "*/*"', 'cp wasm/checksums.json wasm/${DRONE_COMMIT}.json',
    'aws s3 cp wasm/${DRONE_COMMIT}.json s3://heliax-drone-wasm-v2']
  depends_on: [build-wasm]
  environment:
    AWS_ACCESS_KEY_ID: {from_secret: aws_access_key_id}
    AWS_SECRET_ACCESS_KEY: {from_secret: aws_secret_access_key}
    GITHUB_TOKEN: {from_secret: github_token}
  image: 965844283396.dkr.ecr.eu-west-1.amazonaws.com/git:latest
  name: update-wasm
  pull: never
- commands: [sccache --start-server, make test-wasm]
  depends_on: [update-wasm]
  environment:
    AWS_ACCESS_KEY_ID: {from_secret: aws_access_key_id}
    AWS_SECRET_ACCESS_KEY: {from_secret: aws_secret_access_key}
    SCCACHE_BUCKET: heliax-drone-cache-v2
    SCCACHE_S3_KEY_PREFIX: sccache-test-wasm
  image: 965844283396.dkr.ecr.eu-west-1.amazonaws.com/wasm:latest
  name: test-wasm
  pull: never
- commands: [cmp -- wasm/checksums.json wasm/original-checksums.json]
  depends_on: [update-wasm]
  image: 965844283396.dkr.ecr.eu-west-1.amazonaws.com/wasm:latest
  name: check-wasm
  pull: never
- commands: [rm -f  ./wasm/wasm_source/target/.rustc_info.json, rm -rf ./wasm/wasm_source/target/debug,
    find ./wasm/wasm_source/target/release -maxdepth 1 -type f -delete, find ./wasm/wasm_source/target/wasm32-unknown-unknown
      -maxdepth 1 -type f -delete]
  depends_on: [test-wasm, check-wasm]
  image: 965844283396.dkr.ecr.eu-west-1.amazonaws.com/wasm:latest
  name: clean-cache
  pull: never
  when:
    status: [success, failure]
- depends_on: [clean-cache]
  environment:
    AWS_ACCESS_KEY_ID: {from_secret: aws_access_key_id}
    AWS_SECRET_ACCESS_KEY: {from_secret: aws_secret_access_key}
    BACKEND_OPERATION_TIMEOUT: 8m
  image: meltwater/drone-cache:latest
  name: rebuild-cache
  pull: never
  settings:
    archive_format: gzip
    backend: s3
    bucket: heliax-drone-cache-v2
    cache_key: 1-54-0/wasm/{{ checksum "wasm/wasm_source/Cargo.lock" }}
    mount: [wasm/wasm_source/target]
    override: false
    rebuild: true
    region: eu-west-1
  when:
    status: [success, failure]
trigger:
  event: [pull_request]
type: docker
workspace: {path: /usr/local/rust/wasm}
---
clone: {disable: true}
environment: {CARGO_INCREMENTAL: '0', GIT_LFS_SKIP_SMUDGE: '1'}
kind: pipeline
name: anoma-ci-misc-pr
node: {project: anoma}
steps:
- commands: [git clone $DRONE_GIT_HTTP_URL ., git fetch --all, git checkout $DRONE_TARGET_BRANCH,
    git merge $DRONE_COMMIT, CONFLICTS=$(git ls-files -u | wc -l), 'if [ "$CONFLICTS"
      -gt 0 ]; then exit 1; fi;exit 0']
  image: 965844283396.dkr.ecr.eu-west-1.amazonaws.com/git:latest
  name: clone
  pull: never
- commands: [echo "4888011c2cc1c15f489a4d259d3e86cd0ac3dfe76af44e2b8d2b5ffd386a52ad  Makefile"
      sha256sum -c -, echo "96f503edaeb65d5b75855c75ead35c6c3e394ee82ec6fd4aa15d0e7d9f1051d6  wasm/wasm_source/Makefile"
      sha256sum -c -, echo "52d59575c0767b4738ea9b4c07844c761dce6f54a59b3429e75fb5f4410cdc7e  wasm/vp_template/Makefile"
      sha256sum -c -, echo "52d59575c0767b4738ea9b4c07844c761dce6f54a59b3429e75fb5f4410cdc7e  wasm/tx_template/Makefile"
      sha256sum -c -, echo "52d59575c0767b4738ea9b4c07844c761dce6f54a59b3429e75fb5f4410cdc7e  wasm/mm_template/Makefile"
      sha256sum -c -, echo "52d59575c0767b4738ea9b4c07844c761dce6f54a59b3429e75fb5f4410cdc7e  wasm/mm_filter_template/Makefile"
      sha256sum -c -, echo "4388598b8ace38607a492e2f4d3eae46ef97ac9edb98a20619de3298e5aea081  docs/Makefile"
      sha256sum -c -, echo "4b0b566f5bc572569ebcf2eee17129e91f2009a66972fe294bc4d1e0b4d9ad8f  scripts/ci/update-wasm.sh"
      sha256sum -c -, echo "c2bbcc7ab5f2b4cc478513dc1db117e3a1a9122271db0160afa3929132f54f82  scripts/ci/pre-run.sh"
      sha256sum -c -, echo "19ab6263cc481222b4ecedd1037d2942e4b93d915693aad153bec2a80977ce3d  scripts/ci/audit.py"
      sha256sum -c -, echo "d4790094234822503bc8fd230bbc9ae066c073f17aeb3d773b0bc4c879a49d65  scripts/ci/udeps.py"
      sha256sum -c -, sh scripts/ci/pre-run.sh]
  depends_on: [clone]
  image: 965844283396.dkr.ecr.eu-west-1.amazonaws.com/git:latest
  name: check-scripts-integrity
  pull: never
- depends_on: [check-scripts-integrity]
  environment:
    AWS_ACCESS_KEY_ID: {from_secret: aws_access_key_id}
    AWS_SECRET_ACCESS_KEY: {from_secret: aws_secret_access_key}
  image: meltwater/drone-cache:latest
  name: restore-cache
  pull: never
  settings:
    archive_format: gzip
    backend: s3
    bucket: heliax-drone-cache-v2
    cache_key: 1-54-0/docs/{{ checksum "wasm/wasm_source/Cargo.lock" }}
    mount: [wasm/wasm_source/target]
    region: eu-west-1
    restore: true
- commands: [make build-doc, mkdir docs/book/rustdoc, mv -v target/doc/* docs/book/rustdoc/]
  depends_on: [restore-cache]
  image: 965844283396.dkr.ecr.eu-west-1.amazonaws.com/anoma:latest
  name: docs
  pull: never
- commands: [cargo cache || true]
  depends_on: [docs]
  image: 965844283396.dkr.ecr.eu-west-1.amazonaws.com/anoma:latest
  name: clean-cache
  pull: never
  when:
    status: [success, failure]
- depends_on: [clean-cache]
  environment:
    AWS_ACCESS_KEY_ID: {from_secret: aws_access_key_id}
    AWS_SECRET_ACCESS_KEY: {from_secret: aws_secret_access_key}
    BACKEND_OPERATION_TIMEOUT: 8m
  image: meltwater/drone-cache:latest
  name: rebuild-cache
  pull: never
  settings:
    archive_format: gzip
    backend: s3
    bucket: heliax-drone-cache-v2
    cache_key: 1-54-0/docs/{{ checksum "Cargo.lock" }}
    mount: [.cargo]
    override: false
    rebuild: true
    region: eu-west-1
  when:
    status: [success, failure]
trigger:
  event: [pull_request]
type: docker
workspace: {path: /usr/local/rust/project}
---
clone: {disable: true}
environment: {CARGO_INCREMENTAL: '0', GIT_LFS_SKIP_SMUDGE: '1'}
kind: pipeline
name: anoma-ci-cron
node: {project: anoma}
steps:
<<<<<<< HEAD
- commands: [echo "23b892f57324bc5d3ca100e95e8581dbb26132a0e7a7c756790fd401fd45e5f0  Makefile"
      | sha256sum -c -, echo "c3f8e4149ef831ab766a0accec8a387abcef7c374472c17f8ba627214af5d190  wasm/wasm_source/Makefile"
      | sha256sum -c -, echo "52d59575c0767b4738ea9b4c07844c761dce6f54a59b3429e75fb5f4410cdc7e  wasm/vp_template/Makefile"
      | sha256sum -c -, echo "52d59575c0767b4738ea9b4c07844c761dce6f54a59b3429e75fb5f4410cdc7e  wasm/tx_template/Makefile"
      | sha256sum -c -, echo "52d59575c0767b4738ea9b4c07844c761dce6f54a59b3429e75fb5f4410cdc7e  wasm/mm_template/Makefile"
      | sha256sum -c -, echo "52d59575c0767b4738ea9b4c07844c761dce6f54a59b3429e75fb5f4410cdc7e  wasm/mm_filter_template/Makefile"
      | sha256sum -c -, echo "4388598b8ace38607a492e2f4d3eae46ef97ac9edb98a20619de3298e5aea081  docs/Makefile"
      | sha256sum -c -, echo "3ed5190a36ae374bceff55e2dce7302f9e1d1a30570ad0e700aade76e69ea1ef  scripts/ci/update-wasm.sh"
      | sha256sum -c -, echo "c2bbcc7ab5f2b4cc478513dc1db117e3a1a9122271db0160afa3929132f54f82  scripts/ci/pre-run.sh"
      | sha256sum -c -, echo "19ab6263cc481222b4ecedd1037d2942e4b93d915693aad153bec2a80977ce3d  scripts/ci/audit.py"
      | sha256sum -c -, echo "d4790094234822503bc8fd230bbc9ae066c073f17aeb3d773b0bc4c879a49d65  scripts/ci/udeps.py"
      | sha256sum -c -, sh scripts/ci/pre-run.sh]
  image: alpine/git:v2.30.1
=======
- commands: [git clone $DRONE_GIT_HTTP_URL ., git fetch --all, git checkout $DRONE_COMMIT
      --quiet]
  image: 965844283396.dkr.ecr.eu-west-1.amazonaws.com/git:latest
  name: clone
  pull: never
- commands: [echo "4888011c2cc1c15f489a4d259d3e86cd0ac3dfe76af44e2b8d2b5ffd386a52ad  Makefile"
      sha256sum -c -, echo "96f503edaeb65d5b75855c75ead35c6c3e394ee82ec6fd4aa15d0e7d9f1051d6  wasm/wasm_source/Makefile"
      sha256sum -c -, echo "52d59575c0767b4738ea9b4c07844c761dce6f54a59b3429e75fb5f4410cdc7e  wasm/vp_template/Makefile"
      sha256sum -c -, echo "52d59575c0767b4738ea9b4c07844c761dce6f54a59b3429e75fb5f4410cdc7e  wasm/tx_template/Makefile"
      sha256sum -c -, echo "52d59575c0767b4738ea9b4c07844c761dce6f54a59b3429e75fb5f4410cdc7e  wasm/mm_template/Makefile"
      sha256sum -c -, echo "52d59575c0767b4738ea9b4c07844c761dce6f54a59b3429e75fb5f4410cdc7e  wasm/mm_filter_template/Makefile"
      sha256sum -c -, echo "4388598b8ace38607a492e2f4d3eae46ef97ac9edb98a20619de3298e5aea081  docs/Makefile"
      sha256sum -c -, echo "4b0b566f5bc572569ebcf2eee17129e91f2009a66972fe294bc4d1e0b4d9ad8f  scripts/ci/update-wasm.sh"
      sha256sum -c -, echo "c2bbcc7ab5f2b4cc478513dc1db117e3a1a9122271db0160afa3929132f54f82  scripts/ci/pre-run.sh"
      sha256sum -c -, echo "19ab6263cc481222b4ecedd1037d2942e4b93d915693aad153bec2a80977ce3d  scripts/ci/audit.py"
      sha256sum -c -, echo "d4790094234822503bc8fd230bbc9ae066c073f17aeb3d773b0bc4c879a49d65  scripts/ci/udeps.py"
      sha256sum -c -, sh scripts/ci/pre-run.sh]
  depends_on: [clone]
  image: 965844283396.dkr.ecr.eu-west-1.amazonaws.com/git:latest
>>>>>>> 65eeff47
  name: check-scripts-integrity
  pull: never
- depends_on: [check-scripts-integrity]
  environment:
    AWS_ACCESS_KEY_ID: {from_secret: aws_access_key_id}
    AWS_SECRET_ACCESS_KEY: {from_secret: aws_secret_access_key}
  image: meltwater/drone-cache:latest
  name: restore-cache
  pull: never
  settings:
    archive_format: gzip
    backend: s3
    bucket: heliax-drone-cache-v2
    cache_key: 1-54-0/cron/{{ checksum "Cargo.lock" }}
    mount: [.cargo]
    region: eu-west-1
    restore: true
- commands: ['curl -sSL https://raw.githubusercontent.com/python-poetry/poetry/master/get-poetry.py
      | python3 -', cd scripts/ci && poetry install]
  depends_on: [restore-cache]
  image: 965844283396.dkr.ecr.eu-west-1.amazonaws.com/anoma:latest
  name: requirements
  pull: never
- commands: [cargo generate-lockfile, cd scripts/ci && poetry run python3 audit.py]
  depends_on: [requirements]
  environment:
    GITHUB_TOKEN: {from_secret: github_token}
  image: 965844283396.dkr.ecr.eu-west-1.amazonaws.com/anoma:latest
  name: audit
  pull: never
- commands: [cd scripts/ci && poetry install && poetry run python3 udeps.py]
  depends_on: [requirements]
  environment:
    GITHUB_TOKEN: {from_secret: github_token}
  image: 965844283396.dkr.ecr.eu-west-1.amazonaws.com/anoma:latest
  name: udeps
  pull: never
- commands: [cargo cache || true]
  depends_on: [udeps, audit]
  image: 965844283396.dkr.ecr.eu-west-1.amazonaws.com/anoma:latest
  name: clean-cache
  pull: never
  when:
    status: [success, failure]
- depends_on: [clean-cache]
  environment:
    AWS_ACCESS_KEY_ID: {from_secret: aws_access_key_id}
    AWS_SECRET_ACCESS_KEY: {from_secret: aws_secret_access_key}
    BACKEND_OPERATION_TIMEOUT: 8m
  image: meltwater/drone-cache:latest
  name: rebuild-cache
  pull: never
  settings:
    archive_format: gzip
    backend: s3
    bucket: heliax-drone-cache-v2
    cache_key: 1-54-0/cron/{{ checksum "Cargo.lock" }}
    mount: [.cargo]
    override: false
    rebuild: true
    region: eu-west-1
  when:
    status: [success, failure]
trigger:
  cron: [audit]
  event: [cron]
type: docker
workspace: {path: /usr/local/rust/project}
---
clone: {disable: true}
environment: {CARGO_INCREMENTAL: '0', GIT_LFS_SKIP_SMUDGE: '1'}
kind: pipeline
name: anoma-ci-miri-master
node: {project: anoma}
steps:
<<<<<<< HEAD
- commands: [echo "23b892f57324bc5d3ca100e95e8581dbb26132a0e7a7c756790fd401fd45e5f0  Makefile"
      | sha256sum -c -, echo "c3f8e4149ef831ab766a0accec8a387abcef7c374472c17f8ba627214af5d190  wasm/wasm_source/Makefile"
      | sha256sum -c -, echo "52d59575c0767b4738ea9b4c07844c761dce6f54a59b3429e75fb5f4410cdc7e  wasm/vp_template/Makefile"
      | sha256sum -c -, echo "52d59575c0767b4738ea9b4c07844c761dce6f54a59b3429e75fb5f4410cdc7e  wasm/tx_template/Makefile"
      | sha256sum -c -, echo "52d59575c0767b4738ea9b4c07844c761dce6f54a59b3429e75fb5f4410cdc7e  wasm/mm_template/Makefile"
      | sha256sum -c -, echo "52d59575c0767b4738ea9b4c07844c761dce6f54a59b3429e75fb5f4410cdc7e  wasm/mm_filter_template/Makefile"
      | sha256sum -c -, echo "4388598b8ace38607a492e2f4d3eae46ef97ac9edb98a20619de3298e5aea081  docs/Makefile"
      | sha256sum -c -, echo "3ed5190a36ae374bceff55e2dce7302f9e1d1a30570ad0e700aade76e69ea1ef  scripts/ci/update-wasm.sh"
      | sha256sum -c -, echo "c2bbcc7ab5f2b4cc478513dc1db117e3a1a9122271db0160afa3929132f54f82  scripts/ci/pre-run.sh"
      | sha256sum -c -, echo "19ab6263cc481222b4ecedd1037d2942e4b93d915693aad153bec2a80977ce3d  scripts/ci/audit.py"
      | sha256sum -c -, echo "d4790094234822503bc8fd230bbc9ae066c073f17aeb3d773b0bc4c879a49d65  scripts/ci/udeps.py"
      | sha256sum -c -, sh scripts/ci/pre-run.sh]
  image: alpine/git:v2.30.1
=======
- commands: [git clone $DRONE_GIT_HTTP_URL ., git fetch --all, git checkout $DRONE_COMMIT
      --quiet]
  image: 965844283396.dkr.ecr.eu-west-1.amazonaws.com/git:latest
  name: clone
  pull: never
- commands: [echo "4888011c2cc1c15f489a4d259d3e86cd0ac3dfe76af44e2b8d2b5ffd386a52ad  Makefile"
      sha256sum -c -, echo "96f503edaeb65d5b75855c75ead35c6c3e394ee82ec6fd4aa15d0e7d9f1051d6  wasm/wasm_source/Makefile"
      sha256sum -c -, echo "52d59575c0767b4738ea9b4c07844c761dce6f54a59b3429e75fb5f4410cdc7e  wasm/vp_template/Makefile"
      sha256sum -c -, echo "52d59575c0767b4738ea9b4c07844c761dce6f54a59b3429e75fb5f4410cdc7e  wasm/tx_template/Makefile"
      sha256sum -c -, echo "52d59575c0767b4738ea9b4c07844c761dce6f54a59b3429e75fb5f4410cdc7e  wasm/mm_template/Makefile"
      sha256sum -c -, echo "52d59575c0767b4738ea9b4c07844c761dce6f54a59b3429e75fb5f4410cdc7e  wasm/mm_filter_template/Makefile"
      sha256sum -c -, echo "4388598b8ace38607a492e2f4d3eae46ef97ac9edb98a20619de3298e5aea081  docs/Makefile"
      sha256sum -c -, echo "4b0b566f5bc572569ebcf2eee17129e91f2009a66972fe294bc4d1e0b4d9ad8f  scripts/ci/update-wasm.sh"
      sha256sum -c -, echo "c2bbcc7ab5f2b4cc478513dc1db117e3a1a9122271db0160afa3929132f54f82  scripts/ci/pre-run.sh"
      sha256sum -c -, echo "19ab6263cc481222b4ecedd1037d2942e4b93d915693aad153bec2a80977ce3d  scripts/ci/audit.py"
      sha256sum -c -, echo "d4790094234822503bc8fd230bbc9ae066c073f17aeb3d773b0bc4c879a49d65  scripts/ci/udeps.py"
      sha256sum -c -, sh scripts/ci/pre-run.sh]
  depends_on: [clone]
  image: 965844283396.dkr.ecr.eu-west-1.amazonaws.com/git:latest
>>>>>>> 65eeff47
  name: check-scripts-integrity
  pull: never
- depends_on: [check-scripts-integrity]
  environment:
    AWS_ACCESS_KEY_ID: {from_secret: aws_access_key_id}
    AWS_SECRET_ACCESS_KEY: {from_secret: aws_secret_access_key}
  image: meltwater/drone-cache:latest
  name: restore-cache
  pull: never
  settings:
    archive_format: gzip
    backend: s3
    bucket: heliax-drone-cache-v2
    cache_key: 1-54-0/miri/{{ checksum "Cargo.lock" }}
    mount: [.cargo]
    region: eu-west-1
    restore: true
- commands: [sccache --start-server, make test-miri || true]
  depends_on: [restore-cache]
  environment:
    AWS_ACCESS_KEY_ID: {from_secret: aws_access_key_id}
    AWS_SECRET_ACCESS_KEY: {from_secret: aws_secret_access_key}
    SCCACHE_BUCKET: heliax-drone-cache-v2
    SCCACHE_S3_KEY_PREFIX: sccache-miri
  image: 965844283396.dkr.ecr.eu-west-1.amazonaws.com/anoma:latest
  name: test-miri
  pull: never
- commands: [cargo cache || true]
  depends_on: [test-miri]
  image: 965844283396.dkr.ecr.eu-west-1.amazonaws.com/anoma:latest
  name: clean-cache
  pull: never
  when:
    status: [success, failure]
- depends_on: [clean-cache]
  environment:
    AWS_ACCESS_KEY_ID: {from_secret: aws_access_key_id}
    AWS_SECRET_ACCESS_KEY: {from_secret: aws_secret_access_key}
    BACKEND_OPERATION_TIMEOUT: 8m
  image: meltwater/drone-cache:latest
  name: rebuild-cache
  pull: never
  settings:
    archive_format: gzip
    backend: s3
    bucket: heliax-drone-cache-v2
    cache_key: 1-54-0/miri/{{ checksum "Cargo.lock" }}
    mount: [.cargo]
    override: false
    rebuild: true
    region: eu-west-1
  when:
    status: [success, failure]
trigger:
  branch: [master]
  event: [push]
type: docker
workspace: {path: /usr/local/rust/project}
---
clone: {disable: true}
environment: {CARGO_INCREMENTAL: '0', GIT_LFS_SKIP_SMUDGE: '1', GIT_TERMINAL_PROMP: '1'}
kind: pipeline
name: anoma-ci-docs-master
node: {project: anoma}
steps:
<<<<<<< HEAD
- commands: [echo "23b892f57324bc5d3ca100e95e8581dbb26132a0e7a7c756790fd401fd45e5f0  Makefile"
      | sha256sum -c -, echo "c3f8e4149ef831ab766a0accec8a387abcef7c374472c17f8ba627214af5d190  wasm/wasm_source/Makefile"
      | sha256sum -c -, echo "52d59575c0767b4738ea9b4c07844c761dce6f54a59b3429e75fb5f4410cdc7e  wasm/vp_template/Makefile"
      | sha256sum -c -, echo "52d59575c0767b4738ea9b4c07844c761dce6f54a59b3429e75fb5f4410cdc7e  wasm/tx_template/Makefile"
      | sha256sum -c -, echo "52d59575c0767b4738ea9b4c07844c761dce6f54a59b3429e75fb5f4410cdc7e  wasm/mm_template/Makefile"
      | sha256sum -c -, echo "52d59575c0767b4738ea9b4c07844c761dce6f54a59b3429e75fb5f4410cdc7e  wasm/mm_filter_template/Makefile"
      | sha256sum -c -, echo "4388598b8ace38607a492e2f4d3eae46ef97ac9edb98a20619de3298e5aea081  docs/Makefile"
      | sha256sum -c -, echo "3ed5190a36ae374bceff55e2dce7302f9e1d1a30570ad0e700aade76e69ea1ef  scripts/ci/update-wasm.sh"
      | sha256sum -c -, echo "c2bbcc7ab5f2b4cc478513dc1db117e3a1a9122271db0160afa3929132f54f82  scripts/ci/pre-run.sh"
      | sha256sum -c -, echo "19ab6263cc481222b4ecedd1037d2942e4b93d915693aad153bec2a80977ce3d  scripts/ci/audit.py"
      | sha256sum -c -, echo "d4790094234822503bc8fd230bbc9ae066c073f17aeb3d773b0bc4c879a49d65  scripts/ci/udeps.py"
      | sha256sum -c -, sh scripts/ci/pre-run.sh]
  image: alpine/git:v2.30.1
=======
- commands: [git clone $DRONE_GIT_HTTP_URL ., git fetch --all, git checkout $DRONE_COMMIT
      --quiet]
  image: 965844283396.dkr.ecr.eu-west-1.amazonaws.com/git:latest
  name: clone
  pull: never
- commands: [echo "4888011c2cc1c15f489a4d259d3e86cd0ac3dfe76af44e2b8d2b5ffd386a52ad  Makefile"
      sha256sum -c -, echo "96f503edaeb65d5b75855c75ead35c6c3e394ee82ec6fd4aa15d0e7d9f1051d6  wasm/wasm_source/Makefile"
      sha256sum -c -, echo "52d59575c0767b4738ea9b4c07844c761dce6f54a59b3429e75fb5f4410cdc7e  wasm/vp_template/Makefile"
      sha256sum -c -, echo "52d59575c0767b4738ea9b4c07844c761dce6f54a59b3429e75fb5f4410cdc7e  wasm/tx_template/Makefile"
      sha256sum -c -, echo "52d59575c0767b4738ea9b4c07844c761dce6f54a59b3429e75fb5f4410cdc7e  wasm/mm_template/Makefile"
      sha256sum -c -, echo "52d59575c0767b4738ea9b4c07844c761dce6f54a59b3429e75fb5f4410cdc7e  wasm/mm_filter_template/Makefile"
      sha256sum -c -, echo "4388598b8ace38607a492e2f4d3eae46ef97ac9edb98a20619de3298e5aea081  docs/Makefile"
      sha256sum -c -, echo "4b0b566f5bc572569ebcf2eee17129e91f2009a66972fe294bc4d1e0b4d9ad8f  scripts/ci/update-wasm.sh"
      sha256sum -c -, echo "c2bbcc7ab5f2b4cc478513dc1db117e3a1a9122271db0160afa3929132f54f82  scripts/ci/pre-run.sh"
      sha256sum -c -, echo "19ab6263cc481222b4ecedd1037d2942e4b93d915693aad153bec2a80977ce3d  scripts/ci/audit.py"
      sha256sum -c -, echo "d4790094234822503bc8fd230bbc9ae066c073f17aeb3d773b0bc4c879a49d65  scripts/ci/udeps.py"
      sha256sum -c -, sh scripts/ci/pre-run.sh]
  depends_on: [clone]
  image: 965844283396.dkr.ecr.eu-west-1.amazonaws.com/git:latest
>>>>>>> 65eeff47
  name: check-scripts-integrity
  pull: never
- depends_on: [check-scripts-integrity]
  environment:
    AWS_ACCESS_KEY_ID: {from_secret: aws_access_key_id}
    AWS_SECRET_ACCESS_KEY: {from_secret: aws_secret_access_key}
  image: meltwater/drone-cache:latest
  name: restore-cache
  pull: never
  settings:
    archive_format: gzip
    backend: s3
    bucket: heliax-drone-cache-v2
    cache_key: 1-54-0/docs/{{ checksum "Cargo.lock" }}
    mount: [.cargo]
    region: eu-west-1
    restore: true
- commands: [make build-doc, mkdir docs/book/rustdoc, mv -v target/doc/* docs/book/rustdoc/]
  depends_on: [restore-cache]
  image: 965844283396.dkr.ecr.eu-west-1.amazonaws.com/anoma:latest
  name: docs
  pull: never
- depends_on: [docs]
  image: plugins/gh-pages
  name: publish-docs
  pull: never
  settings:
    pages_directory: ./docs/book
    password: {from_secret: github_token}
    username: DroneCI
- commands: [cargo cache || true]
  depends_on: [publish-docs]
  image: 965844283396.dkr.ecr.eu-west-1.amazonaws.com/anoma:latest
  name: clean-cache
  pull: never
  when:
    status: [success, failure]
- depends_on: [clean-cache]
  environment:
    AWS_ACCESS_KEY_ID: {from_secret: aws_access_key_id}
    AWS_SECRET_ACCESS_KEY: {from_secret: aws_secret_access_key}
    BACKEND_OPERATION_TIMEOUT: 8m
  image: meltwater/drone-cache:latest
  name: rebuild-cache
  pull: never
  settings:
    archive_format: gzip
    backend: s3
    bucket: heliax-drone-cache-v2
    cache_key: 1-54-0/docs/{{ checksum "Cargo.lock" }}
    mount: [.cargo]
    override: false
    rebuild: true
    region: eu-west-1
  when:
    status: [success, failure]
trigger:
  branch: [master]
  event: [push]
type: docker
workspace: {path: /usr/local/rust/project}
---
clone: {disable: true}
environment: {CARGO_INCREMENTAL: '0', GIT_LFS_SKIP_SMUDGE: '1'}
kind: pipeline
name: anoma-ci-build-master
node: {project: anoma}
steps:
<<<<<<< HEAD
- commands: [echo "23b892f57324bc5d3ca100e95e8581dbb26132a0e7a7c756790fd401fd45e5f0  Makefile"
      | sha256sum -c -, echo "c3f8e4149ef831ab766a0accec8a387abcef7c374472c17f8ba627214af5d190  wasm/wasm_source/Makefile"
      | sha256sum -c -, echo "52d59575c0767b4738ea9b4c07844c761dce6f54a59b3429e75fb5f4410cdc7e  wasm/vp_template/Makefile"
      | sha256sum -c -, echo "52d59575c0767b4738ea9b4c07844c761dce6f54a59b3429e75fb5f4410cdc7e  wasm/tx_template/Makefile"
      | sha256sum -c -, echo "52d59575c0767b4738ea9b4c07844c761dce6f54a59b3429e75fb5f4410cdc7e  wasm/mm_template/Makefile"
      | sha256sum -c -, echo "52d59575c0767b4738ea9b4c07844c761dce6f54a59b3429e75fb5f4410cdc7e  wasm/mm_filter_template/Makefile"
      | sha256sum -c -, echo "4388598b8ace38607a492e2f4d3eae46ef97ac9edb98a20619de3298e5aea081  docs/Makefile"
      | sha256sum -c -, echo "3ed5190a36ae374bceff55e2dce7302f9e1d1a30570ad0e700aade76e69ea1ef  scripts/ci/update-wasm.sh"
      | sha256sum -c -, echo "c2bbcc7ab5f2b4cc478513dc1db117e3a1a9122271db0160afa3929132f54f82  scripts/ci/pre-run.sh"
      | sha256sum -c -, echo "19ab6263cc481222b4ecedd1037d2942e4b93d915693aad153bec2a80977ce3d  scripts/ci/audit.py"
      | sha256sum -c -, echo "d4790094234822503bc8fd230bbc9ae066c073f17aeb3d773b0bc4c879a49d65  scripts/ci/udeps.py"
      | sha256sum -c -, sh scripts/ci/pre-run.sh]
  image: alpine/git:v2.30.1
=======
- commands: [git clone $DRONE_GIT_HTTP_URL ., git fetch --all, git checkout $DRONE_COMMIT
      --quiet]
  image: 965844283396.dkr.ecr.eu-west-1.amazonaws.com/git:latest
  name: clone
  pull: never
- commands: [echo "4888011c2cc1c15f489a4d259d3e86cd0ac3dfe76af44e2b8d2b5ffd386a52ad  Makefile"
      sha256sum -c -, echo "96f503edaeb65d5b75855c75ead35c6c3e394ee82ec6fd4aa15d0e7d9f1051d6  wasm/wasm_source/Makefile"
      sha256sum -c -, echo "52d59575c0767b4738ea9b4c07844c761dce6f54a59b3429e75fb5f4410cdc7e  wasm/vp_template/Makefile"
      sha256sum -c -, echo "52d59575c0767b4738ea9b4c07844c761dce6f54a59b3429e75fb5f4410cdc7e  wasm/tx_template/Makefile"
      sha256sum -c -, echo "52d59575c0767b4738ea9b4c07844c761dce6f54a59b3429e75fb5f4410cdc7e  wasm/mm_template/Makefile"
      sha256sum -c -, echo "52d59575c0767b4738ea9b4c07844c761dce6f54a59b3429e75fb5f4410cdc7e  wasm/mm_filter_template/Makefile"
      sha256sum -c -, echo "4388598b8ace38607a492e2f4d3eae46ef97ac9edb98a20619de3298e5aea081  docs/Makefile"
      sha256sum -c -, echo "4b0b566f5bc572569ebcf2eee17129e91f2009a66972fe294bc4d1e0b4d9ad8f  scripts/ci/update-wasm.sh"
      sha256sum -c -, echo "c2bbcc7ab5f2b4cc478513dc1db117e3a1a9122271db0160afa3929132f54f82  scripts/ci/pre-run.sh"
      sha256sum -c -, echo "19ab6263cc481222b4ecedd1037d2942e4b93d915693aad153bec2a80977ce3d  scripts/ci/audit.py"
      sha256sum -c -, echo "d4790094234822503bc8fd230bbc9ae066c073f17aeb3d773b0bc4c879a49d65  scripts/ci/udeps.py"
      sha256sum -c -, sh scripts/ci/pre-run.sh]
  depends_on: [clone]
  image: 965844283396.dkr.ecr.eu-west-1.amazonaws.com/git:latest
>>>>>>> 65eeff47
  name: check-scripts-integrity
  pull: never
- depends_on: [check-scripts-integrity]
  environment:
    AWS_ACCESS_KEY_ID: {from_secret: aws_access_key_id}
    AWS_SECRET_ACCESS_KEY: {from_secret: aws_secret_access_key}
  image: meltwater/drone-cache:latest
  name: restore-cache
  pull: never
  settings:
    archive_format: gzip
    backend: s3
    bucket: heliax-drone-cache-v2
    cache_key: 1-54-0/build/{{ checksum "Cargo.lock" }}
    mount: [.cargo]
    region: eu-west-1
    restore: true
- commands: [sccache --start-server, make build]
  depends_on: [restore-cache]
  environment:
    AWS_ACCESS_KEY_ID: {from_secret: aws_access_key_id}
    AWS_SECRET_ACCESS_KEY: {from_secret: aws_secret_access_key}
    SCCACHE_BUCKET: heliax-drone-cache-v2
    SCCACHE_S3_KEY_PREFIX: sccache-build
  image: 965844283396.dkr.ecr.eu-west-1.amazonaws.com/anoma:latest
  name: build
  pull: never
- commands: [sccache --start-server, make build-test]
  depends_on: [build]
  environment:
    AWS_ACCESS_KEY_ID: {from_secret: aws_access_key_id}
    AWS_SECRET_ACCESS_KEY: {from_secret: aws_secret_access_key}
    SCCACHE_BUCKET: heliax-drone-cache-v2
    SCCACHE_S3_KEY_PREFIX: sccache-build-test
  image: 965844283396.dkr.ecr.eu-west-1.amazonaws.com/anoma:latest
  name: build-test
  pull: never
- commands: ['aws s3api head-object --bucket heliax-drone-wasm-v2 --key ${DRONE_COMMIT}.json',
    'if [ $? -ne 0  ]; then exit 1; fi', 'aws s3 cp s3://heliax-drone-wasm-v2/${DRONE_COMMIT}.json
      wasm', 'cp wasm/${DRONE_COMMIT}.json wasm/checksums.json', 'jq -r -c ''.[]''
      wasm/checksums.json | parallel aws s3 cp s3://heliax-drone-wasm-v2/{} wasm']
  depends_on: [build-test]
  image: 965844283396.dkr.ecr.eu-west-1.amazonaws.com/git:latest
  name: download-wasm
  pull: never
- commands: [sccache --start-server, make test-unit]
  depends_on: [download-wasm]
  environment:
    AWS_ACCESS_KEY_ID: {from_secret: aws_access_key_id}
    AWS_SECRET_ACCESS_KEY: {from_secret: aws_secret_access_key}
    SCCACHE_BUCKET: heliax-drone-cache-v2
    SCCACHE_S3_KEY_PREFIX: sccache-test-unit
  image: 965844283396.dkr.ecr.eu-west-1.amazonaws.com/anoma:latest
  name: test-unit
  pull: never
- commands: [sccache --start-server, make test-e2e]
  depends_on: [download-wasm]
  environment:
    AWS_ACCESS_KEY_ID: {from_secret: aws_access_key_id}
    AWS_SECRET_ACCESS_KEY: {from_secret: aws_secret_access_key}
    SCCACHE_BUCKET: heliax-drone-cache-v2
    SCCACHE_S3_KEY_PREFIX: sccache-test-e2e
  image: 965844283396.dkr.ecr.eu-west-1.amazonaws.com/anoma:latest
  name: test-e2e
  pull: never
- commands: [cargo cache || true]
  depends_on: [test-unit, test-e2e]
  image: 965844283396.dkr.ecr.eu-west-1.amazonaws.com/anoma:latest
  name: clean-cache
  pull: never
  when:
    status: [success, failure]
- depends_on: [clean-cache]
  environment:
    AWS_ACCESS_KEY_ID: {from_secret: aws_access_key_id}
    AWS_SECRET_ACCESS_KEY: {from_secret: aws_secret_access_key}
    BACKEND_OPERATION_TIMEOUT: 8m
  image: meltwater/drone-cache:latest
  name: rebuild-cache
  pull: never
  settings:
    archive_format: gzip
    backend: s3
    bucket: heliax-drone-cache-v2
    cache_key: 1-54-0/build/{{ checksum "Cargo.lock" }}
    mount: [.cargo]
    override: false
    rebuild: true
    region: eu-west-1
  when:
    status: [success, failure]
trigger:
  branch: [master]
  event: [push]
type: docker
workspace: {path: /usr/local/rust/project}
---
clone: {disable: true}
environment: {GIT_LFS_SKIP_SMUDGE: '1'}
kind: pipeline
name: anoma-ci-wasm-master
node: {project: anoma}
steps:
<<<<<<< HEAD
- commands: [echo "23b892f57324bc5d3ca100e95e8581dbb26132a0e7a7c756790fd401fd45e5f0  Makefile"
      | sha256sum -c -, echo "c3f8e4149ef831ab766a0accec8a387abcef7c374472c17f8ba627214af5d190  wasm/wasm_source/Makefile"
      | sha256sum -c -, echo "52d59575c0767b4738ea9b4c07844c761dce6f54a59b3429e75fb5f4410cdc7e  wasm/vp_template/Makefile"
      | sha256sum -c -, echo "52d59575c0767b4738ea9b4c07844c761dce6f54a59b3429e75fb5f4410cdc7e  wasm/tx_template/Makefile"
      | sha256sum -c -, echo "52d59575c0767b4738ea9b4c07844c761dce6f54a59b3429e75fb5f4410cdc7e  wasm/mm_template/Makefile"
      | sha256sum -c -, echo "52d59575c0767b4738ea9b4c07844c761dce6f54a59b3429e75fb5f4410cdc7e  wasm/mm_filter_template/Makefile"
      | sha256sum -c -, echo "4388598b8ace38607a492e2f4d3eae46ef97ac9edb98a20619de3298e5aea081  docs/Makefile"
      | sha256sum -c -, echo "3ed5190a36ae374bceff55e2dce7302f9e1d1a30570ad0e700aade76e69ea1ef  scripts/ci/update-wasm.sh"
      | sha256sum -c -, echo "c2bbcc7ab5f2b4cc478513dc1db117e3a1a9122271db0160afa3929132f54f82  scripts/ci/pre-run.sh"
      | sha256sum -c -, echo "19ab6263cc481222b4ecedd1037d2942e4b93d915693aad153bec2a80977ce3d  scripts/ci/audit.py"
      | sha256sum -c -, echo "d4790094234822503bc8fd230bbc9ae066c073f17aeb3d773b0bc4c879a49d65  scripts/ci/udeps.py"
      | sha256sum -c -, sh scripts/ci/pre-run.sh]
  image: alpine/git:v2.30.1
=======
- commands: [git clone $DRONE_GIT_HTTP_URL ., git fetch --all, git checkout $DRONE_COMMIT
      --quiet]
  image: 965844283396.dkr.ecr.eu-west-1.amazonaws.com/git:latest
  name: clone
  pull: never
- commands: [echo "4888011c2cc1c15f489a4d259d3e86cd0ac3dfe76af44e2b8d2b5ffd386a52ad  Makefile"
      sha256sum -c -, echo "96f503edaeb65d5b75855c75ead35c6c3e394ee82ec6fd4aa15d0e7d9f1051d6  wasm/wasm_source/Makefile"
      sha256sum -c -, echo "52d59575c0767b4738ea9b4c07844c761dce6f54a59b3429e75fb5f4410cdc7e  wasm/vp_template/Makefile"
      sha256sum -c -, echo "52d59575c0767b4738ea9b4c07844c761dce6f54a59b3429e75fb5f4410cdc7e  wasm/tx_template/Makefile"
      sha256sum -c -, echo "52d59575c0767b4738ea9b4c07844c761dce6f54a59b3429e75fb5f4410cdc7e  wasm/mm_template/Makefile"
      sha256sum -c -, echo "52d59575c0767b4738ea9b4c07844c761dce6f54a59b3429e75fb5f4410cdc7e  wasm/mm_filter_template/Makefile"
      sha256sum -c -, echo "4388598b8ace38607a492e2f4d3eae46ef97ac9edb98a20619de3298e5aea081  docs/Makefile"
      sha256sum -c -, echo "4b0b566f5bc572569ebcf2eee17129e91f2009a66972fe294bc4d1e0b4d9ad8f  scripts/ci/update-wasm.sh"
      sha256sum -c -, echo "c2bbcc7ab5f2b4cc478513dc1db117e3a1a9122271db0160afa3929132f54f82  scripts/ci/pre-run.sh"
      sha256sum -c -, echo "19ab6263cc481222b4ecedd1037d2942e4b93d915693aad153bec2a80977ce3d  scripts/ci/audit.py"
      sha256sum -c -, echo "d4790094234822503bc8fd230bbc9ae066c073f17aeb3d773b0bc4c879a49d65  scripts/ci/udeps.py"
      sha256sum -c -, sh scripts/ci/pre-run.sh]
  depends_on: [clone]
  image: 965844283396.dkr.ecr.eu-west-1.amazonaws.com/git:latest
>>>>>>> 65eeff47
  name: check-scripts-integrity
  pull: never
- depends_on: [check-scripts-integrity]
  environment:
    AWS_ACCESS_KEY_ID: {from_secret: aws_access_key_id}
    AWS_SECRET_ACCESS_KEY: {from_secret: aws_secret_access_key}
  image: meltwater/drone-cache:latest
  name: restore-cache
  pull: never
  settings:
    archive_format: gzip
    backend: s3
    bucket: heliax-drone-cache-v2
    cache_key: 1-54-0/wasm/{{ checksum "wasm/wasm_source/Cargo.lock" }}
    mount: [wasm/wasm_source/target]
    region: eu-west-1
    restore: true
- commands: [cp wasm/checksums.json wasm/original-checksums.json, make build-wasm-scripts]
  depends_on: [restore-cache]
  environment:
    AWS_ACCESS_KEY_ID: {from_secret: aws_access_key_id}
    AWS_SECRET_ACCESS_KEY: {from_secret: aws_secret_access_key}
  image: 965844283396.dkr.ecr.eu-west-1.amazonaws.com/wasm:latest
  name: build-wasm
  pull: never
- commands: ['aws s3 sync wasm s3://heliax-drone-wasm-v2 --exclude "*" --exclude "*"
      --include "*.wasm" --exclude "*/*"', 'cp wasm/checksums.json wasm/${DRONE_COMMIT}.json',
    'aws s3 cp wasm/${DRONE_COMMIT}.json s3://heliax-drone-wasm-v2']
  depends_on: [build-wasm]
  environment:
    AWS_ACCESS_KEY_ID: {from_secret: aws_access_key_id}
    AWS_SECRET_ACCESS_KEY: {from_secret: aws_secret_access_key}
    GITHUB_TOKEN: {from_secret: github_token}
  image: 965844283396.dkr.ecr.eu-west-1.amazonaws.com/git:latest
  name: update-wasm
  pull: never
- commands: [sccache --start-server, make test-wasm]
  depends_on: [update-wasm]
  environment:
    AWS_ACCESS_KEY_ID: {from_secret: aws_access_key_id}
    AWS_SECRET_ACCESS_KEY: {from_secret: aws_secret_access_key}
    SCCACHE_BUCKET: heliax-drone-cache-v2
    SCCACHE_S3_KEY_PREFIX: sccache-test-wasm
  image: 965844283396.dkr.ecr.eu-west-1.amazonaws.com/wasm:latest
  name: test-wasm
  pull: never
- commands: [cmp -- wasm/checksums.json wasm/original-checksums.json]
  depends_on: [update-wasm]
  image: 965844283396.dkr.ecr.eu-west-1.amazonaws.com/wasm:latest
  name: check-wasm
  pull: never
- commands: ['aws s3 sync wasm s3://heliax-anoma-wasm-v1 --acl public-read --exclude
      "*" --exclude "*" --include "*.wasm" --exclude "*/*"', 'cp wasm/checksums.json
      wasm/${DRONE_COMMIT}.json', 'aws s3 cp wasm/${DRONE_COMMIT}.json s3://heliax-anoma-wasm-v1
      --acl public-read']
  depends_on: [test-wasm, check-wasm]
  environment:
    AWS_ACCESS_KEY_ID: {from_secret: aws_access_key_id}
    AWS_SECRET_ACCESS_KEY: {from_secret: aws_secret_access_key}
    GITHUB_TOKEN: {from_secret: github_token}
  image: 965844283396.dkr.ecr.eu-west-1.amazonaws.com/git:latest
  name: upload-wasm
  pull: never
- commands: [rm -f  ./wasm/wasm_source/target/.rustc_info.json, rm -rf ./wasm/wasm_source/target/debug,
    find ./wasm/wasm_source/target/release -maxdepth 1 -type f -delete, find ./wasm/wasm_source/target/wasm32-unknown-unknown
      -maxdepth 1 -type f -delete]
  depends_on: [test-wasm, check-wasm, upload-wasm]
  image: 965844283396.dkr.ecr.eu-west-1.amazonaws.com/wasm:latest
  name: clean-cache
  pull: never
  when:
    status: [success, failure]
- depends_on: [clean-cache]
  environment:
    AWS_ACCESS_KEY_ID: {from_secret: aws_access_key_id}
    AWS_SECRET_ACCESS_KEY: {from_secret: aws_secret_access_key}
    BACKEND_OPERATION_TIMEOUT: 8m
  image: meltwater/drone-cache:latest
  name: rebuild-cache
  pull: never
  settings:
    archive_format: gzip
    backend: s3
    bucket: heliax-drone-cache-v2
    cache_key: 1-54-0/wasm/{{ checksum "wasm/wasm_source/Cargo.lock" }}
    mount: [wasm/wasm_source/target]
    override: false
    rebuild: true
    region: eu-west-1
  when:
    status: [success, failure]
trigger:
  branch: [master]
  event: [push]
type: docker
workspace: {path: /usr/local/rust/wasm}
---
clone: {disable: true}
environment: {CARGO_INCREMENTAL: '0', GIT_LFS_SKIP_SMUDGE: '1'}
kind: pipeline
name: anoma-ci-release
node: {project: anoma}
steps:
- commands: [git clone $DRONE_GIT_HTTP_URL ., git fetch --all, git checkout $DRONE_TARGET_BRANCH,
    git merge $DRONE_COMMIT, CONFLICTS=$(git ls-files -u | wc -l), 'if [ "$CONFLICTS"
      -gt 0 ]; then exit 1; fi;exit 0']
  image: 965844283396.dkr.ecr.eu-west-1.amazonaws.com/git:latest
  name: clone
  pull: never
- commands: [echo "4888011c2cc1c15f489a4d259d3e86cd0ac3dfe76af44e2b8d2b5ffd386a52ad  Makefile"
      sha256sum -c -, echo "96f503edaeb65d5b75855c75ead35c6c3e394ee82ec6fd4aa15d0e7d9f1051d6  wasm/wasm_source/Makefile"
      sha256sum -c -, echo "52d59575c0767b4738ea9b4c07844c761dce6f54a59b3429e75fb5f4410cdc7e  wasm/vp_template/Makefile"
      sha256sum -c -, echo "52d59575c0767b4738ea9b4c07844c761dce6f54a59b3429e75fb5f4410cdc7e  wasm/tx_template/Makefile"
      sha256sum -c -, echo "52d59575c0767b4738ea9b4c07844c761dce6f54a59b3429e75fb5f4410cdc7e  wasm/mm_template/Makefile"
      sha256sum -c -, echo "52d59575c0767b4738ea9b4c07844c761dce6f54a59b3429e75fb5f4410cdc7e  wasm/mm_filter_template/Makefile"
      sha256sum -c -, echo "4388598b8ace38607a492e2f4d3eae46ef97ac9edb98a20619de3298e5aea081  docs/Makefile"
      sha256sum -c -, echo "4b0b566f5bc572569ebcf2eee17129e91f2009a66972fe294bc4d1e0b4d9ad8f  scripts/ci/update-wasm.sh"
      sha256sum -c -, echo "c2bbcc7ab5f2b4cc478513dc1db117e3a1a9122271db0160afa3929132f54f82  scripts/ci/pre-run.sh"
      sha256sum -c -, echo "19ab6263cc481222b4ecedd1037d2942e4b93d915693aad153bec2a80977ce3d  scripts/ci/audit.py"
      sha256sum -c -, echo "d4790094234822503bc8fd230bbc9ae066c073f17aeb3d773b0bc4c879a49d65  scripts/ci/udeps.py"
      sha256sum -c -, sh scripts/ci/pre-run.sh]
  depends_on: [clone]
  image: 965844283396.dkr.ecr.eu-west-1.amazonaws.com/git:latest
  name: check-scripts-integrity
  pull: never
- depends_on: [check-scripts-integrity]
  environment:
    AWS_ACCESS_KEY_ID: {from_secret: aws_access_key_id}
    AWS_SECRET_ACCESS_KEY: {from_secret: aws_secret_access_key}
  image: meltwater/drone-cache:latest
  name: restore-cache
  pull: never
  settings:
    archive_format: gzip
    backend: s3
    bucket: heliax-drone-cache-v2
    cache_key: 1-54-0/build-release/{{ checksum "Cargo.lock" }}
    mount: [.cargo]
    region: eu-west-1
    restore: true
- commands: [sccache --start-server, make package]
  depends_on: [restore-cache]
  environment:
    AWS_ACCESS_KEY_ID: {from_secret: aws_access_key_id}
    AWS_SECRET_ACCESS_KEY: {from_secret: aws_secret_access_key}
    SCCACHE_BUCKET: heliax-drone-cache-v2
    SCCACHE_S3_KEY_PREFIX: sccache-build-release
  image: 965844283396.dkr.ecr.eu-west-1.amazonaws.com/anoma:latest
  name: build-package
  pull: never
- commands: [sh scripts/ci/create-release.sh]
  depends_on: [build-package]
  environment:
    GITHUB_TOKEN: {from_secret: github_token}
  image: 965844283396.dkr.ecr.eu-west-1.amazonaws.com/git:latest
  name: create-release
  pull: never
- commands: [cargo cache || true]
  depends_on: [create-release]
  image: 965844283396.dkr.ecr.eu-west-1.amazonaws.com/anoma:latest
  name: clean-cache
  pull: never
  when:
    status: [success, failure]
- depends_on: [clean-cache]
  environment:
    AWS_ACCESS_KEY_ID: {from_secret: aws_access_key_id}
    AWS_SECRET_ACCESS_KEY: {from_secret: aws_secret_access_key}
    BACKEND_OPERATION_TIMEOUT: 8m
  image: meltwater/drone-cache:latest
  name: rebuild-cache
  pull: never
  settings:
    archive_format: gzip
    backend: s3
    bucket: heliax-drone-cache-v2
    cache_key: 1-54-0/build-release/{{ checksum "Cargo.lock" }}
    mount: [.cargo]
    override: false
    rebuild: true
    region: eu-west-1
  when:
    status: [success, failure]
trigger:
  event: [tag]
type: docker
workspace: {path: /usr/local/rust/project}
---
kind: signature
<<<<<<< HEAD
hmac: 09c500af44bc09093ac8e2553f0e1afe7e7ad1bbcd7067b916094857164ba938
=======
hmac: 79576fd46ce01b892f701072a12c80d36b645872348b11cea8cf848c9dcaa8af
>>>>>>> 65eeff47

...<|MERGE_RESOLUTION|>--- conflicted
+++ resolved
@@ -5,21 +5,6 @@
 name: anoma-ci-build-pr
 node: {project: anoma}
 steps:
-<<<<<<< HEAD
-- commands: [echo "23b892f57324bc5d3ca100e95e8581dbb26132a0e7a7c756790fd401fd45e5f0  Makefile"
-      | sha256sum -c -, echo "c3f8e4149ef831ab766a0accec8a387abcef7c374472c17f8ba627214af5d190  wasm/wasm_source/Makefile"
-      | sha256sum -c -, echo "52d59575c0767b4738ea9b4c07844c761dce6f54a59b3429e75fb5f4410cdc7e  wasm/vp_template/Makefile"
-      | sha256sum -c -, echo "52d59575c0767b4738ea9b4c07844c761dce6f54a59b3429e75fb5f4410cdc7e  wasm/tx_template/Makefile"
-      | sha256sum -c -, echo "52d59575c0767b4738ea9b4c07844c761dce6f54a59b3429e75fb5f4410cdc7e  wasm/mm_template/Makefile"
-      | sha256sum -c -, echo "52d59575c0767b4738ea9b4c07844c761dce6f54a59b3429e75fb5f4410cdc7e  wasm/mm_filter_template/Makefile"
-      | sha256sum -c -, echo "4388598b8ace38607a492e2f4d3eae46ef97ac9edb98a20619de3298e5aea081  docs/Makefile"
-      | sha256sum -c -, echo "3ed5190a36ae374bceff55e2dce7302f9e1d1a30570ad0e700aade76e69ea1ef  scripts/ci/update-wasm.sh"
-      | sha256sum -c -, echo "c2bbcc7ab5f2b4cc478513dc1db117e3a1a9122271db0160afa3929132f54f82  scripts/ci/pre-run.sh"
-      | sha256sum -c -, echo "19ab6263cc481222b4ecedd1037d2942e4b93d915693aad153bec2a80977ce3d  scripts/ci/audit.py"
-      | sha256sum -c -, echo "d4790094234822503bc8fd230bbc9ae066c073f17aeb3d773b0bc4c879a49d65  scripts/ci/udeps.py"
-      | sha256sum -c -, sh scripts/ci/pre-run.sh false]
-  image: alpine/git:v2.30.1
-=======
 - commands: [git clone $DRONE_GIT_HTTP_URL ., git fetch --all, git checkout $DRONE_COMMIT
       --quiet]
   image: 965844283396.dkr.ecr.eu-west-1.amazonaws.com/git:latest
@@ -39,7 +24,6 @@
       sha256sum -c -, sh scripts/ci/pre-run.sh]
   depends_on: [clone]
   image: 965844283396.dkr.ecr.eu-west-1.amazonaws.com/git:latest
->>>>>>> 65eeff47
   name: check-scripts-integrity
   pull: never
 - depends_on: [check-scripts-integrity]
@@ -142,21 +126,6 @@
 name: anoma-ci-checks-pr
 node: {project: anoma}
 steps:
-<<<<<<< HEAD
-- commands: [echo "23b892f57324bc5d3ca100e95e8581dbb26132a0e7a7c756790fd401fd45e5f0  Makefile"
-      | sha256sum -c -, echo "c3f8e4149ef831ab766a0accec8a387abcef7c374472c17f8ba627214af5d190  wasm/wasm_source/Makefile"
-      | sha256sum -c -, echo "52d59575c0767b4738ea9b4c07844c761dce6f54a59b3429e75fb5f4410cdc7e  wasm/vp_template/Makefile"
-      | sha256sum -c -, echo "52d59575c0767b4738ea9b4c07844c761dce6f54a59b3429e75fb5f4410cdc7e  wasm/tx_template/Makefile"
-      | sha256sum -c -, echo "52d59575c0767b4738ea9b4c07844c761dce6f54a59b3429e75fb5f4410cdc7e  wasm/mm_template/Makefile"
-      | sha256sum -c -, echo "52d59575c0767b4738ea9b4c07844c761dce6f54a59b3429e75fb5f4410cdc7e  wasm/mm_filter_template/Makefile"
-      | sha256sum -c -, echo "4388598b8ace38607a492e2f4d3eae46ef97ac9edb98a20619de3298e5aea081  docs/Makefile"
-      | sha256sum -c -, echo "3ed5190a36ae374bceff55e2dce7302f9e1d1a30570ad0e700aade76e69ea1ef  scripts/ci/update-wasm.sh"
-      | sha256sum -c -, echo "c2bbcc7ab5f2b4cc478513dc1db117e3a1a9122271db0160afa3929132f54f82  scripts/ci/pre-run.sh"
-      | sha256sum -c -, echo "19ab6263cc481222b4ecedd1037d2942e4b93d915693aad153bec2a80977ce3d  scripts/ci/audit.py"
-      | sha256sum -c -, echo "d4790094234822503bc8fd230bbc9ae066c073f17aeb3d773b0bc4c879a49d65  scripts/ci/udeps.py"
-      | sha256sum -c -, sh scripts/ci/pre-run.sh false]
-  image: alpine/git:v2.30.1
-=======
 - commands: [git clone $DRONE_GIT_HTTP_URL ., git fetch --all, git checkout $DRONE_COMMIT
       --quiet]
   image: 965844283396.dkr.ecr.eu-west-1.amazonaws.com/git:latest
@@ -176,7 +145,6 @@
       sha256sum -c -, sh scripts/ci/pre-run.sh]
   depends_on: [clone]
   image: 965844283396.dkr.ecr.eu-west-1.amazonaws.com/git:latest
->>>>>>> 65eeff47
   name: check-scripts-integrity
   pull: never
 - depends_on: [check-scripts-integrity]
@@ -252,21 +220,6 @@
 name: anoma-ci-wasm-pr
 node: {project: anoma}
 steps:
-<<<<<<< HEAD
-- commands: [echo "23b892f57324bc5d3ca100e95e8581dbb26132a0e7a7c756790fd401fd45e5f0  Makefile"
-      | sha256sum -c -, echo "c3f8e4149ef831ab766a0accec8a387abcef7c374472c17f8ba627214af5d190  wasm/wasm_source/Makefile"
-      | sha256sum -c -, echo "52d59575c0767b4738ea9b4c07844c761dce6f54a59b3429e75fb5f4410cdc7e  wasm/vp_template/Makefile"
-      | sha256sum -c -, echo "52d59575c0767b4738ea9b4c07844c761dce6f54a59b3429e75fb5f4410cdc7e  wasm/tx_template/Makefile"
-      | sha256sum -c -, echo "52d59575c0767b4738ea9b4c07844c761dce6f54a59b3429e75fb5f4410cdc7e  wasm/mm_template/Makefile"
-      | sha256sum -c -, echo "52d59575c0767b4738ea9b4c07844c761dce6f54a59b3429e75fb5f4410cdc7e  wasm/mm_filter_template/Makefile"
-      | sha256sum -c -, echo "4388598b8ace38607a492e2f4d3eae46ef97ac9edb98a20619de3298e5aea081  docs/Makefile"
-      | sha256sum -c -, echo "3ed5190a36ae374bceff55e2dce7302f9e1d1a30570ad0e700aade76e69ea1ef  scripts/ci/update-wasm.sh"
-      | sha256sum -c -, echo "c2bbcc7ab5f2b4cc478513dc1db117e3a1a9122271db0160afa3929132f54f82  scripts/ci/pre-run.sh"
-      | sha256sum -c -, echo "19ab6263cc481222b4ecedd1037d2942e4b93d915693aad153bec2a80977ce3d  scripts/ci/audit.py"
-      | sha256sum -c -, echo "d4790094234822503bc8fd230bbc9ae066c073f17aeb3d773b0bc4c879a49d65  scripts/ci/udeps.py"
-      | sha256sum -c -, sh scripts/ci/pre-run.sh]
-  image: alpine/git:v2.30.1
-=======
 - commands: [git clone $DRONE_GIT_HTTP_URL ., git fetch --all, git checkout $DRONE_COMMIT
       --quiet]
   image: 965844283396.dkr.ecr.eu-west-1.amazonaws.com/git:latest
@@ -286,7 +239,6 @@
       sha256sum -c -, sh scripts/ci/pre-run.sh]
   depends_on: [clone]
   image: 965844283396.dkr.ecr.eu-west-1.amazonaws.com/git:latest
->>>>>>> 65eeff47
   name: check-scripts-integrity
   pull: never
 - depends_on: [check-scripts-integrity]
@@ -456,21 +408,6 @@
 name: anoma-ci-cron
 node: {project: anoma}
 steps:
-<<<<<<< HEAD
-- commands: [echo "23b892f57324bc5d3ca100e95e8581dbb26132a0e7a7c756790fd401fd45e5f0  Makefile"
-      | sha256sum -c -, echo "c3f8e4149ef831ab766a0accec8a387abcef7c374472c17f8ba627214af5d190  wasm/wasm_source/Makefile"
-      | sha256sum -c -, echo "52d59575c0767b4738ea9b4c07844c761dce6f54a59b3429e75fb5f4410cdc7e  wasm/vp_template/Makefile"
-      | sha256sum -c -, echo "52d59575c0767b4738ea9b4c07844c761dce6f54a59b3429e75fb5f4410cdc7e  wasm/tx_template/Makefile"
-      | sha256sum -c -, echo "52d59575c0767b4738ea9b4c07844c761dce6f54a59b3429e75fb5f4410cdc7e  wasm/mm_template/Makefile"
-      | sha256sum -c -, echo "52d59575c0767b4738ea9b4c07844c761dce6f54a59b3429e75fb5f4410cdc7e  wasm/mm_filter_template/Makefile"
-      | sha256sum -c -, echo "4388598b8ace38607a492e2f4d3eae46ef97ac9edb98a20619de3298e5aea081  docs/Makefile"
-      | sha256sum -c -, echo "3ed5190a36ae374bceff55e2dce7302f9e1d1a30570ad0e700aade76e69ea1ef  scripts/ci/update-wasm.sh"
-      | sha256sum -c -, echo "c2bbcc7ab5f2b4cc478513dc1db117e3a1a9122271db0160afa3929132f54f82  scripts/ci/pre-run.sh"
-      | sha256sum -c -, echo "19ab6263cc481222b4ecedd1037d2942e4b93d915693aad153bec2a80977ce3d  scripts/ci/audit.py"
-      | sha256sum -c -, echo "d4790094234822503bc8fd230bbc9ae066c073f17aeb3d773b0bc4c879a49d65  scripts/ci/udeps.py"
-      | sha256sum -c -, sh scripts/ci/pre-run.sh]
-  image: alpine/git:v2.30.1
-=======
 - commands: [git clone $DRONE_GIT_HTTP_URL ., git fetch --all, git checkout $DRONE_COMMIT
       --quiet]
   image: 965844283396.dkr.ecr.eu-west-1.amazonaws.com/git:latest
@@ -490,7 +427,6 @@
       sha256sum -c -, sh scripts/ci/pre-run.sh]
   depends_on: [clone]
   image: 965844283396.dkr.ecr.eu-west-1.amazonaws.com/git:latest
->>>>>>> 65eeff47
   name: check-scripts-integrity
   pull: never
 - depends_on: [check-scripts-integrity]
@@ -566,21 +502,6 @@
 name: anoma-ci-miri-master
 node: {project: anoma}
 steps:
-<<<<<<< HEAD
-- commands: [echo "23b892f57324bc5d3ca100e95e8581dbb26132a0e7a7c756790fd401fd45e5f0  Makefile"
-      | sha256sum -c -, echo "c3f8e4149ef831ab766a0accec8a387abcef7c374472c17f8ba627214af5d190  wasm/wasm_source/Makefile"
-      | sha256sum -c -, echo "52d59575c0767b4738ea9b4c07844c761dce6f54a59b3429e75fb5f4410cdc7e  wasm/vp_template/Makefile"
-      | sha256sum -c -, echo "52d59575c0767b4738ea9b4c07844c761dce6f54a59b3429e75fb5f4410cdc7e  wasm/tx_template/Makefile"
-      | sha256sum -c -, echo "52d59575c0767b4738ea9b4c07844c761dce6f54a59b3429e75fb5f4410cdc7e  wasm/mm_template/Makefile"
-      | sha256sum -c -, echo "52d59575c0767b4738ea9b4c07844c761dce6f54a59b3429e75fb5f4410cdc7e  wasm/mm_filter_template/Makefile"
-      | sha256sum -c -, echo "4388598b8ace38607a492e2f4d3eae46ef97ac9edb98a20619de3298e5aea081  docs/Makefile"
-      | sha256sum -c -, echo "3ed5190a36ae374bceff55e2dce7302f9e1d1a30570ad0e700aade76e69ea1ef  scripts/ci/update-wasm.sh"
-      | sha256sum -c -, echo "c2bbcc7ab5f2b4cc478513dc1db117e3a1a9122271db0160afa3929132f54f82  scripts/ci/pre-run.sh"
-      | sha256sum -c -, echo "19ab6263cc481222b4ecedd1037d2942e4b93d915693aad153bec2a80977ce3d  scripts/ci/audit.py"
-      | sha256sum -c -, echo "d4790094234822503bc8fd230bbc9ae066c073f17aeb3d773b0bc4c879a49d65  scripts/ci/udeps.py"
-      | sha256sum -c -, sh scripts/ci/pre-run.sh]
-  image: alpine/git:v2.30.1
-=======
 - commands: [git clone $DRONE_GIT_HTTP_URL ., git fetch --all, git checkout $DRONE_COMMIT
       --quiet]
   image: 965844283396.dkr.ecr.eu-west-1.amazonaws.com/git:latest
@@ -600,7 +521,6 @@
       sha256sum -c -, sh scripts/ci/pre-run.sh]
   depends_on: [clone]
   image: 965844283396.dkr.ecr.eu-west-1.amazonaws.com/git:latest
->>>>>>> 65eeff47
   name: check-scripts-integrity
   pull: never
 - depends_on: [check-scripts-integrity]
@@ -666,21 +586,6 @@
 name: anoma-ci-docs-master
 node: {project: anoma}
 steps:
-<<<<<<< HEAD
-- commands: [echo "23b892f57324bc5d3ca100e95e8581dbb26132a0e7a7c756790fd401fd45e5f0  Makefile"
-      | sha256sum -c -, echo "c3f8e4149ef831ab766a0accec8a387abcef7c374472c17f8ba627214af5d190  wasm/wasm_source/Makefile"
-      | sha256sum -c -, echo "52d59575c0767b4738ea9b4c07844c761dce6f54a59b3429e75fb5f4410cdc7e  wasm/vp_template/Makefile"
-      | sha256sum -c -, echo "52d59575c0767b4738ea9b4c07844c761dce6f54a59b3429e75fb5f4410cdc7e  wasm/tx_template/Makefile"
-      | sha256sum -c -, echo "52d59575c0767b4738ea9b4c07844c761dce6f54a59b3429e75fb5f4410cdc7e  wasm/mm_template/Makefile"
-      | sha256sum -c -, echo "52d59575c0767b4738ea9b4c07844c761dce6f54a59b3429e75fb5f4410cdc7e  wasm/mm_filter_template/Makefile"
-      | sha256sum -c -, echo "4388598b8ace38607a492e2f4d3eae46ef97ac9edb98a20619de3298e5aea081  docs/Makefile"
-      | sha256sum -c -, echo "3ed5190a36ae374bceff55e2dce7302f9e1d1a30570ad0e700aade76e69ea1ef  scripts/ci/update-wasm.sh"
-      | sha256sum -c -, echo "c2bbcc7ab5f2b4cc478513dc1db117e3a1a9122271db0160afa3929132f54f82  scripts/ci/pre-run.sh"
-      | sha256sum -c -, echo "19ab6263cc481222b4ecedd1037d2942e4b93d915693aad153bec2a80977ce3d  scripts/ci/audit.py"
-      | sha256sum -c -, echo "d4790094234822503bc8fd230bbc9ae066c073f17aeb3d773b0bc4c879a49d65  scripts/ci/udeps.py"
-      | sha256sum -c -, sh scripts/ci/pre-run.sh]
-  image: alpine/git:v2.30.1
-=======
 - commands: [git clone $DRONE_GIT_HTTP_URL ., git fetch --all, git checkout $DRONE_COMMIT
       --quiet]
   image: 965844283396.dkr.ecr.eu-west-1.amazonaws.com/git:latest
@@ -700,7 +605,6 @@
       sha256sum -c -, sh scripts/ci/pre-run.sh]
   depends_on: [clone]
   image: 965844283396.dkr.ecr.eu-west-1.amazonaws.com/git:latest
->>>>>>> 65eeff47
   name: check-scripts-integrity
   pull: never
 - depends_on: [check-scripts-integrity]
@@ -769,21 +673,6 @@
 name: anoma-ci-build-master
 node: {project: anoma}
 steps:
-<<<<<<< HEAD
-- commands: [echo "23b892f57324bc5d3ca100e95e8581dbb26132a0e7a7c756790fd401fd45e5f0  Makefile"
-      | sha256sum -c -, echo "c3f8e4149ef831ab766a0accec8a387abcef7c374472c17f8ba627214af5d190  wasm/wasm_source/Makefile"
-      | sha256sum -c -, echo "52d59575c0767b4738ea9b4c07844c761dce6f54a59b3429e75fb5f4410cdc7e  wasm/vp_template/Makefile"
-      | sha256sum -c -, echo "52d59575c0767b4738ea9b4c07844c761dce6f54a59b3429e75fb5f4410cdc7e  wasm/tx_template/Makefile"
-      | sha256sum -c -, echo "52d59575c0767b4738ea9b4c07844c761dce6f54a59b3429e75fb5f4410cdc7e  wasm/mm_template/Makefile"
-      | sha256sum -c -, echo "52d59575c0767b4738ea9b4c07844c761dce6f54a59b3429e75fb5f4410cdc7e  wasm/mm_filter_template/Makefile"
-      | sha256sum -c -, echo "4388598b8ace38607a492e2f4d3eae46ef97ac9edb98a20619de3298e5aea081  docs/Makefile"
-      | sha256sum -c -, echo "3ed5190a36ae374bceff55e2dce7302f9e1d1a30570ad0e700aade76e69ea1ef  scripts/ci/update-wasm.sh"
-      | sha256sum -c -, echo "c2bbcc7ab5f2b4cc478513dc1db117e3a1a9122271db0160afa3929132f54f82  scripts/ci/pre-run.sh"
-      | sha256sum -c -, echo "19ab6263cc481222b4ecedd1037d2942e4b93d915693aad153bec2a80977ce3d  scripts/ci/audit.py"
-      | sha256sum -c -, echo "d4790094234822503bc8fd230bbc9ae066c073f17aeb3d773b0bc4c879a49d65  scripts/ci/udeps.py"
-      | sha256sum -c -, sh scripts/ci/pre-run.sh]
-  image: alpine/git:v2.30.1
-=======
 - commands: [git clone $DRONE_GIT_HTTP_URL ., git fetch --all, git checkout $DRONE_COMMIT
       --quiet]
   image: 965844283396.dkr.ecr.eu-west-1.amazonaws.com/git:latest
@@ -803,7 +692,6 @@
       sha256sum -c -, sh scripts/ci/pre-run.sh]
   depends_on: [clone]
   image: 965844283396.dkr.ecr.eu-west-1.amazonaws.com/git:latest
->>>>>>> 65eeff47
   name: check-scripts-integrity
   pull: never
 - depends_on: [check-scripts-integrity]
@@ -907,21 +795,6 @@
 name: anoma-ci-wasm-master
 node: {project: anoma}
 steps:
-<<<<<<< HEAD
-- commands: [echo "23b892f57324bc5d3ca100e95e8581dbb26132a0e7a7c756790fd401fd45e5f0  Makefile"
-      | sha256sum -c -, echo "c3f8e4149ef831ab766a0accec8a387abcef7c374472c17f8ba627214af5d190  wasm/wasm_source/Makefile"
-      | sha256sum -c -, echo "52d59575c0767b4738ea9b4c07844c761dce6f54a59b3429e75fb5f4410cdc7e  wasm/vp_template/Makefile"
-      | sha256sum -c -, echo "52d59575c0767b4738ea9b4c07844c761dce6f54a59b3429e75fb5f4410cdc7e  wasm/tx_template/Makefile"
-      | sha256sum -c -, echo "52d59575c0767b4738ea9b4c07844c761dce6f54a59b3429e75fb5f4410cdc7e  wasm/mm_template/Makefile"
-      | sha256sum -c -, echo "52d59575c0767b4738ea9b4c07844c761dce6f54a59b3429e75fb5f4410cdc7e  wasm/mm_filter_template/Makefile"
-      | sha256sum -c -, echo "4388598b8ace38607a492e2f4d3eae46ef97ac9edb98a20619de3298e5aea081  docs/Makefile"
-      | sha256sum -c -, echo "3ed5190a36ae374bceff55e2dce7302f9e1d1a30570ad0e700aade76e69ea1ef  scripts/ci/update-wasm.sh"
-      | sha256sum -c -, echo "c2bbcc7ab5f2b4cc478513dc1db117e3a1a9122271db0160afa3929132f54f82  scripts/ci/pre-run.sh"
-      | sha256sum -c -, echo "19ab6263cc481222b4ecedd1037d2942e4b93d915693aad153bec2a80977ce3d  scripts/ci/audit.py"
-      | sha256sum -c -, echo "d4790094234822503bc8fd230bbc9ae066c073f17aeb3d773b0bc4c879a49d65  scripts/ci/udeps.py"
-      | sha256sum -c -, sh scripts/ci/pre-run.sh]
-  image: alpine/git:v2.30.1
-=======
 - commands: [git clone $DRONE_GIT_HTTP_URL ., git fetch --all, git checkout $DRONE_COMMIT
       --quiet]
   image: 965844283396.dkr.ecr.eu-west-1.amazonaws.com/git:latest
@@ -941,7 +814,6 @@
       sha256sum -c -, sh scripts/ci/pre-run.sh]
   depends_on: [clone]
   image: 965844283396.dkr.ecr.eu-west-1.amazonaws.com/git:latest
->>>>>>> 65eeff47
   name: check-scripts-integrity
   pull: never
 - depends_on: [check-scripts-integrity]
@@ -1131,10 +1003,6 @@
 workspace: {path: /usr/local/rust/project}
 ---
 kind: signature
-<<<<<<< HEAD
-hmac: 09c500af44bc09093ac8e2553f0e1afe7e7ad1bbcd7067b916094857164ba938
-=======
 hmac: 79576fd46ce01b892f701072a12c80d36b645872348b11cea8cf848c9dcaa8af
->>>>>>> 65eeff47
 
 ...