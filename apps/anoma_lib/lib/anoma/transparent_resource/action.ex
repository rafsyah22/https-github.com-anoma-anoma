--- conflicted
+++ resolved
@@ -59,15 +59,6 @@
       # Action.commitments, as well as the nullifiers? Or can I assume
       # that they are the same context. I could technically make it
       # lie if I constructed it to lie, no?
-<<<<<<< HEAD
-      action.proofs
-      |> Enum.all?(fn
-        proof = %LogicProof{} ->
-          LogicProof.verify_resource_corresponds_to_tag(proof) &&
-            verify_resource_is_accounted_for?(action, proof) and
-            verify_action_resources_correspond_to_proofs?(action, proof)
-      end)
-=======
       failed_proofs =
         action.proofs
         |> Enum.map(fn proof = %LogicProof{} ->
@@ -102,7 +93,6 @@
         {:error,
          "The following correspondence proofs failed:\n" <>
            Enum.join(failed_proofs, "\n")}
->>>>>>> 03beb2e6
     end
   end
 
