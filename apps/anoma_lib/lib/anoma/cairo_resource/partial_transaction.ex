--- conflicted
+++ resolved
@@ -9,12 +9,8 @@
 
   alias __MODULE__
   use TypedStruct
-<<<<<<< HEAD
   alias Anoma.CairoResource.{ProofRecord, ComplianceOutput, Tree, LogicOutput}
-=======
-  alias Anoma.CairoResource.ProofRecord
   alias Anoma.Constants
->>>>>>> d8938a66
 
   typedstruct enforce: true do
     field(:logic_proofs, list(ProofRecord.t()), default: [])
