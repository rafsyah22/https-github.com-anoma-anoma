defmodule Anoma.RM.Shielded.PartialTransaction do
  @moduledoc """
  I am a shielded resource machine partial transaction.
  """

  @behaviour Noun.Nounable.Kind

  require Logger

  alias __MODULE__
  use TypedStruct
  alias Anoma.RM.Shielded.{ProofRecord, ComplianceOutput, Tree, LogicOutput}
  alias Anoma.Constants

  typedstruct enforce: true do
    field(:logic_proofs, list(ProofRecord.t()), default: [])
    field(:compliance_proofs, list(ProofRecord.t()), default: [])
  end

  @spec from_noun(Noun.t()) :: {:ok, t()} | :error
  def from_noun([
        logic_proofs
        | compliance_proofs
      ]) do
    to_noun_list = fn xs ->
      xs
      |> Noun.list_nock_to_erlang()
      |> Enum.map(&ProofRecord.from_noun/1)
    end

    logic = to_noun_list.(logic_proofs)
    compilance = to_noun_list.(compliance_proofs)
    checked = Enum.all?(logic ++ compilance, &(elem(&1, 0) == :ok))

    with true <- checked do
      {:ok,
       %PartialTransaction{
         logic_proofs: Enum.map(logic, &elem(&1, 1)),
         compliance_proofs: Enum.map(compilance, &elem(&1, 1))
       }}
    else
      false -> :error
    end
  end

  @spec verify(t()) :: boolean()
  def verify(partial_transaction) do
    with true <- verify_proofs(partial_transaction.logic_proofs),
         true <-
           verify_proofs(
             partial_transaction.compliance_proofs,
             "compliance result"
           ),
         true <- verify_compliance_hash(partial_transaction.compliance_proofs) do
      true
    else
      _ -> false
    end
  end

  @spec verify_proofs(list(ProofRecord.t()), binary() | nil) :: boolean()
  defp verify_proofs(proofs, debug_msg \\ nil) do
    Enum.reduce_while(proofs, true, fn proof_record, _acc ->
      public_inputs =
        proof_record.public_inputs
        |> :binary.bin_to_list()

      res =
        proof_record.proof
        |> :binary.bin_to_list()
        |> Cairo.verify(public_inputs)

      if debug_msg do
        Logger.debug("#{debug_msg}: #{inspect(res)}")
      end

      case res do
        true -> {:cont, true}
        false -> {:halt, false}
        {:error, _} -> {:halt, false}
      end
    end)
  end

<<<<<<< HEAD
    # Decode logic_outputs from resource logics
    logic_outputs =
      partial_transaction.logic_proofs
      |> Enum.map(fn proof_record ->
        proof_record.public_inputs
        |> LogicOutput.from_public_input()
      end)

    # Decode complaince_outputs from compliance_proofs
    complaince_outputs =
      partial_transaction.compliance_proofs
      |> Enum.map(fn proof_record ->
        proof_record.public_inputs
        |> ComplianceOutput.from_public_input()
      end)

    # Get self ids from logic_outputs
    self_ids = Enum.map(logic_outputs, & &1.self_resource_id)

    # Get cms and nfs from compliance_proofs
    resource_tree_leaves =
      complaince_outputs
      |> Enum.flat_map(fn output -> [output.nullifier, output.output_cm] end)

    # check self resource are all involved
    all_resource_valid = self_ids == resource_tree_leaves

    # Compute the expected resource tree
    rt =
      Tree.construct(
        CommitmentTree.Spec.cairo_poseidon_resource_tree_spec(),
        resource_tree_leaves
      )

    # check roots
    all_roots_valid =
      for output <- logic_outputs,
          reduce: true do
        acc ->
          acc && rt.root == output.root
      end

    all_logic_proofs_valid && all_compliance_proofs_valid &&
      all_resource_valid && all_roots_valid
=======
  @spec verify_compliance_hash(list(ProofRecord.t())) :: boolean()
  def verify_compliance_hash(compliance_proofs) do
    compliance_proofs
    |> Enum.all?(
      &(ProofRecord.get_cairo_program_hash(&1) ==
          Constants.cairo_compliance_program_hash())
    )
>>>>>>> 1599b15a
  end

  defimpl Noun.Nounable, for: __MODULE__ do
    def to_noun(ptx = %PartialTransaction{}) do
      {ptx.logic_proofs, ptx.compliance_proofs}
      |> Noun.Nounable.to_noun()
    end
  end
end<|MERGE_RESOLUTION|>--- conflicted
+++ resolved
@@ -52,7 +52,49 @@
              "compliance result"
            ),
          true <- verify_compliance_hash(partial_transaction.compliance_proofs) do
-      true
+      # Decode logic_outputs from resource logics
+      logic_outputs =
+        partial_transaction.logic_proofs
+        |> Enum.map(fn proof_record ->
+          proof_record.public_inputs
+          |> LogicOutput.from_public_input()
+        end)
+
+      # Decode complaince_outputs from compliance_proofs
+      complaince_outputs =
+        partial_transaction.compliance_proofs
+        |> Enum.map(fn proof_record ->
+          proof_record.public_inputs
+          |> ComplianceOutput.from_public_input()
+        end)
+
+      # Get self ids from logic_outputs
+      self_ids = Enum.map(logic_outputs, & &1.self_resource_id)
+
+      # Get cms and nfs from compliance_proofs
+      resource_tree_leaves =
+        complaince_outputs
+        |> Enum.flat_map(fn output -> [output.nullifier, output.output_cm] end)
+
+      # check self resource are all involved
+      all_resource_valid = self_ids == resource_tree_leaves
+
+      # Compute the expected resource tree
+      rt =
+        Tree.construct(
+          CommitmentTree.Spec.cairo_poseidon_cm_tree_spec(),
+          resource_tree_leaves
+        )
+
+      # check roots
+      all_roots_valid =
+        for output <- logic_outputs,
+            reduce: true do
+          acc ->
+            acc && rt.root == output.root
+        end
+
+      all_resource_valid && all_roots_valid
     else
       _ -> false
     end
@@ -82,52 +124,6 @@
     end)
   end
 
-<<<<<<< HEAD
-    # Decode logic_outputs from resource logics
-    logic_outputs =
-      partial_transaction.logic_proofs
-      |> Enum.map(fn proof_record ->
-        proof_record.public_inputs
-        |> LogicOutput.from_public_input()
-      end)
-
-    # Decode complaince_outputs from compliance_proofs
-    complaince_outputs =
-      partial_transaction.compliance_proofs
-      |> Enum.map(fn proof_record ->
-        proof_record.public_inputs
-        |> ComplianceOutput.from_public_input()
-      end)
-
-    # Get self ids from logic_outputs
-    self_ids = Enum.map(logic_outputs, & &1.self_resource_id)
-
-    # Get cms and nfs from compliance_proofs
-    resource_tree_leaves =
-      complaince_outputs
-      |> Enum.flat_map(fn output -> [output.nullifier, output.output_cm] end)
-
-    # check self resource are all involved
-    all_resource_valid = self_ids == resource_tree_leaves
-
-    # Compute the expected resource tree
-    rt =
-      Tree.construct(
-        CommitmentTree.Spec.cairo_poseidon_resource_tree_spec(),
-        resource_tree_leaves
-      )
-
-    # check roots
-    all_roots_valid =
-      for output <- logic_outputs,
-          reduce: true do
-        acc ->
-          acc && rt.root == output.root
-      end
-
-    all_logic_proofs_valid && all_compliance_proofs_valid &&
-      all_resource_valid && all_roots_valid
-=======
   @spec verify_compliance_hash(list(ProofRecord.t())) :: boolean()
   def verify_compliance_hash(compliance_proofs) do
     compliance_proofs
@@ -135,7 +131,6 @@
       &(ProofRecord.get_cairo_program_hash(&1) ==
           Constants.cairo_compliance_program_hash())
     )
->>>>>>> 1599b15a
   end
 
   defimpl Noun.Nounable, for: __MODULE__ do
