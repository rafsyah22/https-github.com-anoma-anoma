defmodule Anoma.RM.Shielded.PartialTransaction do
  @moduledoc """
  I am a shielded resource machine partial transaction.
  """

  @behaviour Noun.Nounable.Kind

  require Logger

  alias __MODULE__
  use TypedStruct
  alias Anoma.RM.Shielded.{ProofRecord, ComplianceOutput, Tree, LogicOutput}
  alias Anoma.Constants

  typedstruct enforce: true do
    field(:logic_proofs, list(ProofRecord.t()), default: [])
    field(:compliance_proofs, list(ProofRecord.t()), default: [])
  end

  @spec from_noun(Noun.t()) :: {:ok, t()} | :error
  def from_noun([
        logic_proofs
        | compliance_proofs
      ]) do
    to_noun_list = fn xs ->
      xs
      |> Noun.list_nock_to_erlang()
      |> Enum.map(&ProofRecord.from_noun/1)
    end

    logic = to_noun_list.(logic_proofs)
    compilance = to_noun_list.(compliance_proofs)
    checked = Enum.all?(logic ++ compilance, &(elem(&1, 0) == :ok))

    with true <- checked do
      {:ok,
       %PartialTransaction{
         logic_proofs: Enum.map(logic, &elem(&1, 1)),
         compliance_proofs: Enum.map(compilance, &elem(&1, 1))
       }}
    else
      false -> :error
    end
  end

  @spec verify(t()) :: boolean()
  def verify(partial_transaction) do
    with true <- verify_proofs(partial_transaction.logic_proofs),
         true <-
           verify_proofs(
             partial_transaction.compliance_proofs,
             "compliance result"
           ),
         true <- verify_compliance_hash(partial_transaction.compliance_proofs) do
      # Decode logic_outputs from resource logics
      logic_outputs =
        partial_transaction.logic_proofs
        |> Enum.map(fn proof_record ->
          proof_record.public_inputs
          |> LogicOutput.from_public_input()
        end)

      # Decode complaince_outputs from compliance_proofs
      complaince_outputs =
        partial_transaction.compliance_proofs
        |> Enum.map(fn proof_record ->
          proof_record.public_inputs
          |> ComplianceOutput.from_public_input()
        end)

      # Get self ids from logic_outputs
      self_ids = Enum.map(logic_outputs, & &1.self_resource_id)

      # Get cms and nfs from compliance_proofs
      resource_tree_leaves =
        complaince_outputs
        |> Enum.flat_map(fn output -> [output.nullifier, output.output_cm] end)

      # check self resource are all involved
      all_resource_valid = self_ids == resource_tree_leaves

      # Compute the expected resource tree
      rt =
        Tree.construct(
<<<<<<< HEAD
          CommitmentTree.Spec.cairo_poseidon_resource_tree_spec(),
=======
          CommitmentTree.Spec.cairo_poseidon_cm_tree_spec(),
>>>>>>> 7a5036ae
          resource_tree_leaves
        )

      # check roots
      all_roots_valid =
        for output <- logic_outputs,
            reduce: true do
          acc ->
            acc && rt.root == output.root
        end

      all_resource_valid && all_roots_valid
    else
      _ -> false
    end
  end

  @spec verify_proofs(list(ProofRecord.t()), binary() | nil) :: boolean()
  defp verify_proofs(proofs, debug_msg \\ nil) do
    Enum.reduce_while(proofs, true, fn proof_record, _acc ->
      res = ProofRecord.verify(proof_record)

      if debug_msg do
        Logger.debug("#{debug_msg}: #{inspect(res)}")
      end

      case res do
        true -> {:cont, true}
        false -> {:halt, false}
        {:error, _} -> {:halt, false}
      end
    end)
  end

  @spec verify_compliance_hash(list(ProofRecord.t())) :: boolean()
  def verify_compliance_hash(compliance_proofs) do
    compliance_proofs
    |> Enum.all?(
      &(ProofRecord.get_cairo_program_hash(&1) ==
          Constants.cairo_compliance_program_hash())
    )
  end

  defimpl Noun.Nounable, for: __MODULE__ do
    @impl true
    def to_noun(ptx = %PartialTransaction{}) do
      {ptx.logic_proofs, ptx.compliance_proofs}
      |> Noun.Nounable.to_noun()
    end
  end
end<|MERGE_RESOLUTION|>--- conflicted
+++ resolved
@@ -82,11 +82,7 @@
       # Compute the expected resource tree
       rt =
         Tree.construct(
-<<<<<<< HEAD
           CommitmentTree.Spec.cairo_poseidon_resource_tree_spec(),
-=======
-          CommitmentTree.Spec.cairo_poseidon_cm_tree_spec(),
->>>>>>> 7a5036ae
           resource_tree_leaves
         )
 
