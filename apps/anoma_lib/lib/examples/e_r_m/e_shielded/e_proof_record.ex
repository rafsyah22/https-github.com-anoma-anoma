defmodule Examples.ERM.EShielded.EProofRecord do
  use Memoize

  alias Examples.ERM.EShielded.EComplianceInput
  alias Anoma.RM.Shielded.ProofRecord

<<<<<<< HEAD
  use TestHelper.TestMacro

  @spec a_compliance_proof() :: %ProofRecord{}
=======
  @spec a_compliance_proof() :: ProofRecord.t()
>>>>>>> 7a5036ae

  defmemo a_compliance_proof do
    compliance_inputs = EComplianceInput.a_compliance_input()

    assert {:ok, proof} =
             ProofRecord.generate_compliance_proof(compliance_inputs)

    proof
  end

  @spec a_resource_logic(binary()) :: %ProofRecord{}
  def a_resource_logic(input_file) do
    witness_dir =
      Path.join(
        :code.priv_dir(:anoma_lib),
        input_file
      )

    circuit_dir =
      Path.join(
        :code.priv_dir(:anoma_lib),
        "params/trivial_resource_logic.json"
      )

    assert {:ok, circuit} = File.read(circuit_dir)
    assert {:ok, witness} = File.read(witness_dir)

    assert {:ok, input_resource_logic_proof} =
             ProofRecord.generate_cairo_proof(
               circuit,
               witness
             )

    assert true = ProofRecord.verify(input_resource_logic_proof)

    input_resource_logic_proof
  end
end<|MERGE_RESOLUTION|>--- conflicted
+++ resolved
@@ -4,13 +4,9 @@
   alias Examples.ERM.EShielded.EComplianceInput
   alias Anoma.RM.Shielded.ProofRecord
 
-<<<<<<< HEAD
   use TestHelper.TestMacro
 
-  @spec a_compliance_proof() :: %ProofRecord{}
-=======
   @spec a_compliance_proof() :: ProofRecord.t()
->>>>>>> 7a5036ae
 
   defmemo a_compliance_proof do
     compliance_inputs = EComplianceInput.a_compliance_input()
@@ -21,7 +17,7 @@
     proof
   end
 
-  @spec a_resource_logic(binary()) :: %ProofRecord{}
+  @spec a_resource_logic(binary()) :: ProofRecord.t()
   def a_resource_logic(input_file) do
     witness_dir =
       Path.join(
