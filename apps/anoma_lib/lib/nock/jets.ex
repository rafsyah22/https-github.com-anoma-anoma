defmodule Nock.Jets do
  @moduledoc """
  Jets for the Nock interpreter, taking a gate core. Not fully general.
  """

  import Noun
  import Bitwise
  alias Anoma.Crypto.Sign
  alias Anoma.TransparentResource.{Delta, Action}

  @spec calculate_mug_of_core(non_neg_integer(), non_neg_integer()) ::
          non_neg_integer()
  @doc """
  We calculate the mug of a given core at a given gate.

  ### Parameters

  - `index_in_core` - the index of the gate itself

  - `parent_layer` - the layer of the standard library. This should be
    the same as the layer numbers found in `anoma.hoon`

  ### Example

  In the Hoon repl one should write

      dojo> |commit %anoma
      >=
      dojo> =anoma -build-file /=anoma=/lib/anoma/hoon
      dojo> =>  anoma  !=(sub)
      [9 47 0 31]

  Now in IEX

      > Nock.Jets.calculate_mug_of_core(47, 1)
      14801825384048474882

  """
  def calculate_mug_of_core(index_in_core, parent_layer) do
    {:ok, core} = calculate_core(index_in_core, parent_layer)
    Noun.mug(hd(core))
  end

  @doc """
  We calculate the mug of a given layer at any given gate.

  ### Parameters

  - `parent_layer` - the layer of the standard library. This should be
    the same as the layer numbers found in `anoma.hoon`

  ### Example

  In the Hoon repl one should write

      dojo> |commit %anoma
      >=
      dojo> =anoma -build-file /=anoma=/lib/anoma/hoon
      dojo> =>  anoma  !=(sub)
      [9 47 0 31]

  Now in IEX

      > Nock.Jets.calculate_mug_of_layer(1)
      17654928022549292273

  This value should match Nock.@layer_1_contex_mug
  """
  @spec calculate_mug_of_layer(non_neg_integer()) :: non_neg_integer()
  def calculate_mug_of_layer(layer) do
    context_axis = layer_offset(layer)

    with {:ok, context} <- Noun.axis(context_axis, Nock.rm_core()) do
      mug(context)
    end
  end

  @spec calculate_mug_of_param_core(
          non_neg_integer(),
          non_neg_integer(),
          non_neg_integer()
        ) ::
          non_neg_integer()
  @doc """
  Like `calculate_mug_of_core/2` except we work over a parameterized core.

  ### Example

      > Nock.Jets.calculate_mug_of_param_core(767, 10, 4)
      12605872635346981159

  For our standard library, so far only layer 4 is parameterized
  """
  def calculate_mug_of_param_core(index_in_core, core_index, parent_layer) do
    with {:ok, core} <-
           calculate_core_param(core_index, index_in_core, parent_layer),
         {:ok, val} <- Noun.axis(14, core) do
      Noun.mug(hd(val))
    end
  end

  @spec calculate_mug_of_param_layer(non_neg_integer(), non_neg_integer()) ::
          non_neg_integer()
  @doc """
  Like `calculate_mug_of_layer/1` except we work over a parameterized core.

  ### Example

      > Nock.Jets.calculate_mug_of_param_layer(10, 4)
      11284470320276584209

  For our standard library, so far only layer 4 is parameterized
  """
  def calculate_mug_of_param_layer(core_index, parent_layer) do
    with {:ok, layer} <-
           parent_layer |> layer_offset |> Noun.axis(Nock.rm_core()),
         {:ok, core} <- core_index |> Noun.axis(layer),
         {:ok, parent} <- Noun.axis(14, core) do
      Noun.mug(parent)
    end
  end

  @spec calculate_core_param(
          non_neg_integer(),
          non_neg_integer(),
          non_neg_integer()
        ) ::
          :error | {:ok, Noun.t()}
<<<<<<< HEAD
  def calculate_core_param(core_index, gate_index, parent_layer) do
    Nock.nock(Nock.logics_core(), [
      7,
      [
        9,
        core_index,
        0 | Noun.index_to_offset(Nock.stdlib_layers() - parent_layer + 2)
      ],
      9,
      gate_index,
      0 | 1
    ])
=======
  def calculate_core_param(core_index, index_in_core, parent_layer) do
    with {:ok, layer} <-
           parent_layer |> layer_offset |> Noun.axis(Nock.rm_core()),
         {:ok, core} <- core_index |> Noun.axis(layer),
         {:ok, res} <- Nock.nock(layer, core) do
      index_in_core |> Noun.axis(res)
    end
>>>>>>> bcc3c8ef
  end

  @spec calculate_core(non_neg_integer(), non_neg_integer()) ::
          :error | {:ok, Noun.t()}
<<<<<<< HEAD
  defp calculate_core(index_in_core, parent_layer) do
    Nock.nock(Nock.logics_core(), [
      8,
      # We drive `layers - parent + 2`, from how layers get pushed.
      # Each layer pushes the previous one down by one. the + 2 is for:
      # 0. layer 0 (I believe, Ι may be incorrect on this)
      # 1. the logics_core
      [
        9,
        index_in_core,
        0 | Noun.index_to_offset(Nock.stdlib_layers() - parent_layer + 2)
      ],
      0 | 2
    ])
=======
  def calculate_core(index_in_core, layer) do
    with {:ok, res1} <-
           layer |> layer_offset() |> Noun.axis(Nock.rm_core()),
         {:ok, res2} <- index_in_core |> Noun.axis(res1) do
      Nock.nock(res1, res2)
    end
  end

  @spec layer_offset(non_neg_integer) :: non_neg_integer
  defp layer_offset(layers) do
    Noun.index_to_offset(Nock.stdlib_layers() - layers + 1)
>>>>>>> bcc3c8ef
  end

  # when this is called, we've already jet-matched axis 7.
  # so axis 6 exists. nevertheless, we have ok and error cases in case
  # of implementation bugs.
  @spec sample(Noun.t()) :: :error | {:ok, Noun.t()}
  def sample([_, s | _]) do
    {:ok, s}
  end

  def sample(_) do
    :error
  end

  @spec an_integer(Noun.t()) :: Noun.t()
  defp an_integer(x), do: Noun.atom_binary_to_integer(x)

  @spec dec(Noun.t()) :: :error | {:ok, Noun.t()}
  def dec(core) do
    with {:ok, noun} when is_noun_atom(noun) <- sample(core),
         sample when sample > 0 <- an_integer(noun) do
      {:ok, sample - 1}
    else
      _ -> :error
    end
  end

  @spec add(Noun.t()) :: :error | {:ok, Noun.t()}
  def add(core) do
    with {:ok, [a | b]} when is_noun_atom(a) and is_noun_atom(b) <-
           sample(core) do
      {:ok, an_integer(a) + an_integer(b)}
    else
      _ -> :error
    end
  end

  @spec sub(Noun.t()) :: :error | {:ok, Noun.t()}
  def sub(core) do
    with {:ok, [a | b]} when is_noun_atom(a) and is_noun_atom(b) <-
           sample(core) do
      partial_sub(an_integer(a), an_integer(b))
    else
      _ -> :error
    end
  end

  @spec lth(Noun.t()) :: :error | {:ok, Noun.t()}
  def lth(core) do
    with {:ok, [a | b]} when is_noun_atom(a) and is_noun_atom(b) <-
           sample(core),
         {c, d} <- {an_integer(a), an_integer(b)} do
      if c < d do
        {:ok, 0}
      else
        {:ok, 1}
      end
    else
      _ -> :error
    end
  end

  @spec lte(Noun.t()) :: :error | {:ok, Noun.t()}
  def lte(core) do
    with {:ok, [a | b]} when is_noun_atom(a) and is_noun_atom(b) <-
           sample(core),
         {c, d} <- {an_integer(a), an_integer(b)} do
      if c <= d do
        {:ok, 0}
      else
        {:ok, 1}
      end
    else
      _ -> :error
    end
  end

  @spec gth(Noun.t()) :: :error | {:ok, Noun.t()}
  def gth(core) do
    with {:ok, [a | b]} when is_noun_atom(a) and is_noun_atom(b) <-
           sample(core),
         {c, d} <- {an_integer(a), an_integer(b)} do
      if c > d do
        {:ok, 0}
      else
        {:ok, 1}
      end
    else
      _ -> :error
    end
  end

  @spec gte(Noun.t()) :: :error | {:ok, Noun.t()}
  def gte(core) do
    with {:ok, [a | b]} when is_noun_atom(a) and is_noun_atom(b) <-
           sample(core),
         {c, d} <- {an_integer(a), an_integer(b)} do
      if c >= d do
        {:ok, 0}
      else
        {:ok, 1}
      end
    else
      _ -> :error
    end
  end

  @spec mul(Noun.t()) :: :error | {:ok, Noun.t()}
  def mul(core) do
    maybe_sample = sample(core)

    case maybe_sample do
      {:ok, [a | b]} when is_noun_atom(a) and is_noun_atom(b) ->
        {:ok, an_integer(a) * an_integer(b)}

      _ ->
        :error
    end
  end

  @spec div(Noun.t()) :: :error | {:ok, Noun.t()}
  def div(core) do
    with {:ok, [a | b]} when is_noun_atom(a) and is_noun_atom(b) <-
           sample(core),
         {c, d} when d != 0 <- {an_integer(a), an_integer(b)} do
      {:ok, Kernel.div(c, d)}
    else
      _ -> :error
    end
  end

  @spec mod(Noun.t()) :: :error | {:ok, Noun.t()}
  def mod(core) do
    with {:ok, [a | b]} when is_noun_atom(a) and is_noun_atom(b) <-
           sample(core),
         {c, d} when d != 0 <- {an_integer(a), an_integer(b)} do
      {:ok, Kernel.rem(c, d)}
    else
      _ -> :error
    end
  end

  @spec verify_detatched(Noun.t()) :: :error | {:ok, 0 | 1}
  def verify_detatched(core) do
    maybe_sample = sample(core)

    case maybe_sample do
      {:ok, [a, b | c]}
      when is_noun_atom(a) and is_noun_atom(b) and is_noun_atom(c) ->
        try do
          if Sign.verify_detached(
               Noun.atom_integer_to_binary(a),
               Noun.atom_integer_to_binary(b),
               Noun.atom_integer_to_binary(c)
             ) do
            {:ok, 0}
          else
            {:ok, 1}
          end
        rescue
          _ in ArgumentError -> {:ok, 1}
        end

      _ ->
        :error
    end
  end

  @spec verify(Noun.t()) :: :error | {:ok, binary()}
  def verify(core) do
    maybe_sample = sample(core)

    case maybe_sample do
      {:ok, [a | b]} when is_noun_atom(a) and is_noun_atom(b) ->
        try do
          case Sign.verify(
                 Noun.atom_integer_to_binary(a),
                 Noun.atom_integer_to_binary(b)
               ) do
            {:ok, val} -> {:ok, [0 | val]}
            {:error, _} -> {:ok, 0}
          end
        rescue
          _ in ArgumentError -> {:ok, 0}
        end

      _ ->
        :error
    end
  end

  @spec sign(Noun.t()) :: :error | {:ok, binary()}
  def sign(core) do
    on_binary(&Sign.sign/2, core)
  end

  @spec sign_detatched(Noun.t()) :: :error | {:ok, binary()}
  def sign_detatched(core) do
    on_binary(&Sign.sign_detached/2, core)
  end

  @spec on_binary(
          (Noun.noun_atom(), Noun.noun_atom() -> Noun.noun_atom()),
          Noun.t()
        ) ::
          :error | {:ok, binary()}
  defp on_binary(sign_fn, core) do
    maybe_sample = sample(core)

    case maybe_sample do
      {:ok, [a | b]} when is_noun_atom(a) and is_noun_atom(b) ->
        try do
          {:ok,
           sign_fn.(
             Noun.atom_integer_to_binary(a),
             Noun.atom_integer_to_binary(b)
           )}
        rescue
          _ in ArgumentError -> :error
        end

      _ ->
        :error
    end
  end

  @spec bex(Noun.t()) :: :error | {:ok, Noun.t()}
  def bex(core) do
    with {:ok, a} when is_noun_atom(a) <- sample(core) do
      {:ok, 2 ** a}
    else
      _ -> :error
    end
  end

  @spec mix(Noun.t()) :: :error | {:ok, Noun.t()}
  def mix(core) do
    with {:ok, [a | b]} when is_noun_atom(a) and is_noun_atom(b) <-
           sample(core) do
      {:ok, bxor(a, b)}
    else
      _ -> :error
    end
  end

  @spec lsh(Noun.t()) :: :error | {:ok, Noun.t()}
  def lsh(core) do
    with {:ok, [count | val]} when is_noun_atom(count) and is_noun_atom(val) <-
           sample(core),
         {:ok, block_size} when is_noun_atom(block_size) <-
           Noun.axis(30, core) do
      {:ok, val <<< (count <<< block_size)}
    else
      _ -> :error
    end
  end

  @spec rsh(Noun.t()) :: :error | {:ok, Noun.t()}
  def rsh(core) do
    with {:ok, [count | val]} when is_noun_atom(count) and is_noun_atom(val) <-
           sample(core),
         {:ok, block_size} when is_noun_atom(block_size) <-
           Noun.axis(30, core) do
      {:ok, val >>> (count <<< block_size)}
    else
      _ -> :error
    end
  end

  @spec nend(Noun.t()) :: :error | {:ok, Noun.t()}
  def nend(core) do
    with {:ok, [count | val]} when is_noun_atom(count) and is_noun_atom(val) <-
           sample(core),
         {:ok, block_size} when is_noun_atom(block_size) <-
           Noun.axis(30, core) do
      # we get #b1111, if count is 4. Since 1 <<< 4 = #b10000 - 1 = #b1111
      # block_size just a left shift on the count
      mask = (1 <<< (count <<< block_size)) - 1
      {:ok, an_integer(val) &&& mask}
    else
      _ -> :error
    end
  end

  @spec met(Noun.t()) :: :error | {:ok, Noun.t()}
  def met(core) do
    with {:ok, sample} when is_noun_atom(sample) <- sample(core),
         {:ok, block_size} when is_noun_atom(block_size) <-
           Noun.axis(30, core) do
      {:ok, Nock.Bits.num_bits(sample, block_size)}
    else
      _ -> :error
    end
  end

  @spec jam(Noun.t()) :: :error | {:ok, Noun.t()}
  def jam(core) do
    maybe_sample = sample(core)

    case maybe_sample do
      {:ok, sample} ->
        {:ok, Nock.Jam.jam(sample)}

      _ ->
        :error
    end
  end

  @spec cue(Noun.t()) :: :error | {:ok, Noun.t()}
  def cue(core) do
    maybe_sample = sample(core)

    case maybe_sample do
      {:ok, sample} when is_noun_atom(sample) ->
        Nock.Cue.cue(sample)

      _ ->
        :error
    end
  end

  @spec shax(Noun.t()) :: :error | {:ok, Noun.t()}
  def shax(core) do
    with {:ok, noun} when is_noun_atom(noun) <- sample(core),
         sample <- Noun.atom_integer_to_binary(noun) do
      {:ok, :crypto.hash(:sha256, sample) |> Noun.atom_binary_to_integer()}
    else
      _ -> :error
    end
  end

  ### Signed integer arithmetic

  @spec abs(Noun.t()) :: :error | {:ok, Noun.t()}
  def abs(core) do
    with {:ok, noun} when is_noun_atom(noun) <- sample(core) do
      res = a_signed_integer(noun) |> Kernel.abs()
      {:ok, res}
    else
      _ -> :error
    end
  end

  @spec dif(Noun.t()) :: :error | {:ok, Noun.t()}
  def dif(core) do
    with {:ok, [a | b]} when is_noun_atom(a) and is_noun_atom(b) <-
           sample(core) do
      {c, d} = {a_signed_integer(a), a_signed_integer(b)}
      {:ok, (c - d) |> encode_signed}
    else
      _ -> :error
    end
  end

  @spec dul(Noun.t()) :: :error | {:ok, Noun.t()}
  def dul(core) do
    with {:ok, [a | b]} when is_noun_atom(a) and is_noun_atom(b) <-
           sample(core) do
      {c, d} = {a_signed_integer(a), an_integer(b)}

      cond do
        c >= 0 -> {:ok, Kernel.rem(c, d)}
        c < 0 -> partial_sub(d, Kernel.abs(c))
      end
    else
      _ -> :error
    end
  end

  @spec fra(Noun.t()) :: :error | {:ok, Noun.t()}
  def fra(core) do
    with {:ok, [a | b]} when is_noun_atom(a) and is_noun_atom(b) <-
           sample(core) do
      {c, d} = {a_signed_integer(a), a_signed_integer(b)}
      {:ok, div(c, d) |> encode_signed}
    else
      _ -> :error
    end
  end

  @spec pro(Noun.t()) :: :error | {:ok, Noun.t()}
  def pro(core) do
    with {:ok, [a | b]} when is_noun_atom(a) and is_noun_atom(b) <-
           sample(core) do
      {c, d} = {a_signed_integer(a), a_signed_integer(b)}
      {:ok, (c * d) |> encode_signed}
    else
      _ -> :error
    end
  end

  @spec rem(Noun.t()) :: :error | {:ok, Noun.t()}
  def rem(core) do
    with {:ok, [a | b]} when is_noun_atom(a) and is_noun_atom(b) <-
           sample(core) do
      {c, d} = {a_signed_integer(a), a_signed_integer(b)}
      {:ok, rem(c, d) |> encode_signed}
    else
      _ -> :error
    end
  end

  @spec sum(Noun.t()) :: :error | {:ok, Noun.t()}
  def sum(core) do
    with {:ok, [a | b]} when is_noun_atom(a) and is_noun_atom(b) <-
           sample(core) do
      {c, d} = {a_signed_integer(a), a_signed_integer(b)}
      {:ok, (c + d) |> encode_signed}
    else
      _ -> :error
    end
  end

  @spec sun(Noun.t()) :: :error | {:ok, Noun.t()}
  def sun(core) do
    with {:ok, noun} when is_noun_atom(noun) <- sample(core) do
      {:ok, 2 * an_integer(noun)}
    else
      _ -> :error
    end
  end

  @spec syn(Noun.t()) :: :error | {:ok, Noun.t()}
  def syn(core) do
    with {:ok, noun} when is_noun_atom(noun) <- sample(core) do
      res = if a_signed_integer(noun) < 0, do: 1, else: 0
      {:ok, res}
    else
      _ -> :error
    end
  end

  @spec cmp(Noun.t()) :: :error | {:ok, Noun.t()}
  def cmp(core) do
    with {:ok, [a | b]} when is_noun_atom(a) and is_noun_atom(b) <-
           sample(core) do
      {c, d} = {a_signed_integer(a), a_signed_integer(b)}
      {:ok, compare(c, d) |> encode_signed}
    else
      _ -> :error
    end
  end

  defp a_signed_integer(x), do: Noun.atom_binary_to_signed_integer(x)

  @spec delta_add(Noun.t()) :: :error | {:ok, Noun.t()}
  def delta_add(core) do
    with {:ok, [a | b]} <- sample(core),
         {:ok, delta1} <- Delta.from_noun(a),
         {:ok, delta2} <- Delta.from_noun(b) do
      res = Delta.add(delta1, delta2) |> Delta.to_noun()
      {:ok, res}
    else
      _ ->
        :error
    end
  end

  @spec delta_sub(Noun.t()) :: :error | {:ok, Noun.t()}
  def delta_sub(core) do
    with {:ok, [a | b]} <- sample(core),
         {:ok, delta1} <- Delta.from_noun(a),
         {:ok, delta2} <- Delta.from_noun(b) do
      res = Delta.sub(delta1, delta2) |> Delta.to_noun()
      {:ok, res}
    else
      _ -> :error
    end
  end

  @spec action_delta(Noun.t()) :: :error | {:ok, Noun.t()}
  def action_delta(core) do
    with {:ok, a} <- sample(core),
         {:ok, action} <- Action.from_noun(a) do
      res = action |> Action.delta() |> Delta.to_noun()
      {:ok, res}
    else
      _ -> :error
    end
  end

  @spec make_delta(Noun.t()) :: :error | {:ok, Noun.t()}
  def make_delta(core) do
    with {:ok, a} <- sample(core),
         {:ok, list} <- Noun.list_nock_to_erlang_safe(a),
         action_list <- list |> Enum.map(&Action.from_noun/1),
         false <- action_list |> Enum.any?(&(&1 == :error)) do
      res =
        action_list
        |> Enum.map(&Action.delta(elem(&1, 1)))
        |> Enum.reduce(%{}, &Delta.sub/2)
        |> Delta.to_noun()

      {:ok, res}
    else
      _ -> :error
    end
  end

  ############################################################
  #                   Arithmetic Helpers                     #
  ############################################################

  defp partial_sub(x, y) do
    if x >= y, do: {:ok, x - y}, else: :error
  end

  defp compare(x, y) when x == y, do: 0
  defp compare(x, y) when x < y, do: -1
  defp compare(x, y) when x > y, do: 1
end<|MERGE_RESOLUTION|>--- conflicted
+++ resolved
@@ -126,20 +126,6 @@
           non_neg_integer()
         ) ::
           :error | {:ok, Noun.t()}
-<<<<<<< HEAD
-  def calculate_core_param(core_index, gate_index, parent_layer) do
-    Nock.nock(Nock.logics_core(), [
-      7,
-      [
-        9,
-        core_index,
-        0 | Noun.index_to_offset(Nock.stdlib_layers() - parent_layer + 2)
-      ],
-      9,
-      gate_index,
-      0 | 1
-    ])
-=======
   def calculate_core_param(core_index, index_in_core, parent_layer) do
     with {:ok, layer} <-
            parent_layer |> layer_offset |> Noun.axis(Nock.rm_core()),
@@ -147,27 +133,10 @@
          {:ok, res} <- Nock.nock(layer, core) do
       index_in_core |> Noun.axis(res)
     end
->>>>>>> bcc3c8ef
   end
 
   @spec calculate_core(non_neg_integer(), non_neg_integer()) ::
           :error | {:ok, Noun.t()}
-<<<<<<< HEAD
-  defp calculate_core(index_in_core, parent_layer) do
-    Nock.nock(Nock.logics_core(), [
-      8,
-      # We drive `layers - parent + 2`, from how layers get pushed.
-      # Each layer pushes the previous one down by one. the + 2 is for:
-      # 0. layer 0 (I believe, Ι may be incorrect on this)
-      # 1. the logics_core
-      [
-        9,
-        index_in_core,
-        0 | Noun.index_to_offset(Nock.stdlib_layers() - parent_layer + 2)
-      ],
-      0 | 2
-    ])
-=======
   def calculate_core(index_in_core, layer) do
     with {:ok, res1} <-
            layer |> layer_offset() |> Noun.axis(Nock.rm_core()),
@@ -179,7 +148,6 @@
   @spec layer_offset(non_neg_integer) :: non_neg_integer
   defp layer_offset(layers) do
     Noun.index_to_offset(Nock.stdlib_layers() - layers + 1)
->>>>>>> bcc3c8ef
   end
 
   # when this is called, we've already jet-matched axis 7.
