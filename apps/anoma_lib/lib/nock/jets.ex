--- conflicted
+++ resolved
@@ -632,11 +632,7 @@
   def action_delta(core) do
     with {:ok, a} <- sample(core),
          {:ok, action} <- Action.from_noun(a) do
-<<<<<<< HEAD
-      res = action |> Action.delta() |> Noun.Nounable.to_noun()
-=======
       res = action |> Action.delta() |> Delta.to_noun()
->>>>>>> 514dbdcd
       {:ok, res}
     else
       _ -> :error
