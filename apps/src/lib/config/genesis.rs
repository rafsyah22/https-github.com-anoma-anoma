//! The parameters used for the chain's genesis

use std::collections::HashMap;
#[cfg(not(feature = "dev"))]
use std::path::Path;

use anoma::ledger::governance::parameters::GovParams;
use anoma::ledger::parameters::Parameters;
use anoma::ledger::pos::{GenesisValidator, PosParams};
use anoma::types::address::Address;
#[cfg(not(feature = "dev"))]
use anoma::types::chain::ChainId;
use anoma::types::key::dkg_session_keys::DkgPublicKey;
use anoma::types::key::*;
use anoma::types::time::DateTimeUtc;
use anoma::types::{storage, token};
use borsh::{BorshDeserialize, BorshSerialize};
use derivative::Derivative;

/// Genesis configuration file format
pub mod genesis_config {
    use std::array::TryFromSliceError;
    use std::collections::HashMap;
    use std::convert::TryInto;
    use std::path::Path;
    use std::str::FromStr;

    use anoma::ledger::governance::parameters::GovParams;
    use anoma::ledger::parameters::{EpochDuration, Parameters};
    use anoma::ledger::pos::types::BasisPoints;
    use anoma::ledger::pos::{GenesisValidator, PosParams};
    use anoma::types::address::Address;
    use anoma::types::key::dkg_session_keys::DkgPublicKey;
    use anoma::types::key::*;
    use anoma::types::time::Rfc3339String;
    use anoma::types::{storage, token};
    use hex;
    use serde::{Deserialize, Serialize};
    use thiserror::Error;

    use super::{
        EstablishedAccount, Genesis, ImplicitAccount, TokenAccount, Validator,
    };
    use crate::cli;

    #[derive(Clone, Debug, Deserialize, Serialize)]
    pub struct HexString(pub String);

    impl HexString {
        pub fn to_bytes(&self) -> Result<Vec<u8>, HexKeyError> {
            let bytes = hex::decode(&self.0)?;
            Ok(bytes)
        }

        pub fn to_sha256_bytes(&self) -> Result<[u8; 32], HexKeyError> {
            let bytes = hex::decode(&self.0)?;
            let slice = bytes.as_slice();
            let array: [u8; 32] = slice.try_into()?;
            Ok(array)
        }

        pub fn to_public_key(&self) -> Result<common::PublicKey, HexKeyError> {
            let key = common::PublicKey::from_str(&self.0)
                .map_err(HexKeyError::InvalidPublicKey)?;
            Ok(key)
        }

        pub fn to_dkg_public_key(&self) -> Result<DkgPublicKey, HexKeyError> {
            let key = DkgPublicKey::from_str(&self.0)?;
            Ok(key)
        }
    }

    #[derive(Error, Debug)]
    pub enum HexKeyError {
        #[error("Invalid hex string: {0:?}")]
        InvalidHexString(hex::FromHexError),
        #[error("Invalid sha256 checksum: {0}")]
        InvalidSha256(TryFromSliceError),
        #[error("Invalid public key: {0}")]
        InvalidPublicKey(ParsePublicKeyError),
    }

    impl From<hex::FromHexError> for HexKeyError {
        fn from(err: hex::FromHexError) -> Self {
            Self::InvalidHexString(err)
        }
    }

    impl From<ParsePublicKeyError> for HexKeyError {
        fn from(err: ParsePublicKeyError) -> Self {
            Self::InvalidPublicKey(err)
        }
    }

    impl From<TryFromSliceError> for HexKeyError {
        fn from(err: TryFromSliceError) -> Self {
            Self::InvalidSha256(err)
        }
    }

    #[derive(Clone, Debug, Deserialize, Serialize)]
    pub struct GenesisConfig {
        // Genesis timestamp
        pub genesis_time: Rfc3339String,
        // Initial validator set
        pub validator: HashMap<String, ValidatorConfig>,
        // Token accounts present at genesis
        pub token: Option<HashMap<String, TokenAccountConfig>>,
        // Established accounts present at genesis
        pub established: Option<HashMap<String, EstablishedAccountConfig>>,
        // Implicit accounts present at genesis
        pub implicit: Option<HashMap<String, ImplicitAccountConfig>>,
        // Protocol parameters
        pub parameters: ParametersConfig,
        // PoS parameters
        pub pos_params: PosParamsConfig,
        // Governance parameters
        pub gov_params: GovernanceParamasConfig,
        // Wasm definitions
        pub wasm: HashMap<String, WasmConfig>,
    }

<<<<<<< HEAD
    #[derive(Clone, Debug, Deserialize, Serialize)]
    pub struct GovernanceParamasConfig {
        // Min funds to stake to submit a proposal
        // XXX: u64 doesn't work with toml-rs!
        pub min_proposal_fund: u64,
        // Maximum size of proposal in kibibytes (KiB)
        // XXX: u64 doesn't work with toml-rs!
        pub max_proposal_code_size: u64,
        // Proposal period length in epoch
        // XXX: u64 doesn't work with toml-rs!
        pub min_proposal_period: u64,
        // Maximum number of characters in the proposal content
        // XXX: u64 doesn't work with toml-rs!
        pub max_proposal_content_size: u64,
        // Minimum number of epoch between end and grace epoch
        // XXX: u64 doesn't work with toml-rs!
        pub min_grace_epoch: u64,
    }

    #[derive(Clone, Debug, Deserialize, Serialize)]
=======
    /// Validator pre-genesis configuration can be created with client utils
    /// `init-genesis-validator` command and added to a genesis for
    /// `init-network` cmd and that can be subsequently read by `join-network`
    /// cmd to setup a genesis validator node.
    #[derive(Serialize, Deserialize, Debug)]
    pub struct ValidatorPreGenesisConfig {
        pub validator: HashMap<String, ValidatorConfig>,
    }

    #[derive(Clone, Default, Debug, Deserialize, Serialize)]
>>>>>>> 51bda2af
    pub struct ValidatorConfig {
        // Public key for consensus. (default: generate)
        pub consensus_public_key: Option<HexString>,
        // Public key for validator account. (default: generate)
        pub account_public_key: Option<HexString>,
        // Public key for staking reward account. (default: generate)
        pub staking_reward_public_key: Option<HexString>,
        // Public protocol signing key for validator account. (default:
        // generate)
        pub protocol_public_key: Option<HexString>,
        // Public DKG session key for validator account. (default: generate)
        pub dkg_public_key: Option<HexString>,
        // Validator address (default: generate).
        pub address: Option<String>,
        // Staking reward account address (default: generate).
        pub staking_reward_address: Option<String>,
        // Total number of tokens held at genesis.
        // XXX: u64 doesn't work with toml-rs!
        pub tokens: Option<u64>,
        // Unstaked balance at genesis.
        // XXX: u64 doesn't work with toml-rs!
        pub non_staked_balance: Option<u64>,
        // Filename of validator VP. (default: default validator VP)
        pub validator_vp: Option<String>,
        // Filename of staking reward account VP. (default: user VP)
        pub staking_reward_vp: Option<String>,
        // IP:port of the validator. (used in generation only)
        pub net_address: Option<String>,
        /// Matchmaker account's alias, if any
        pub matchmaker_account: Option<String>,
        /// Path to a matchmaker WASM program, if any
        pub matchmaker_code: Option<String>,
        /// Path to a transaction WASM code used by the matchmaker, if any
        pub matchmaker_tx: Option<String>,
        /// Is this validator running a seed intent gossip node? A seed node is
        /// not part of the gossipsub where intents are being propagated and
        /// hence cannot run matchmakers
        pub intent_gossip_seed: Option<bool>,
        /// Tendermint node key is used to derive Tendermint node ID for node
        /// authentication
        pub tendermint_node_key: Option<HexString>,
    }

    #[derive(Clone, Debug, Deserialize, Serialize)]
    pub struct TokenAccountConfig {
        // Address of token account (default: generate).
        pub address: Option<String>,
        // Filename of token account VP. (default: token VP)
        pub vp: Option<String>,
        // Initial balances held by accounts defined elsewhere.
        // XXX: u64 doesn't work with toml-rs!
        pub balances: Option<HashMap<String, u64>>,
    }

    #[derive(Clone, Debug, Deserialize, Serialize)]
    pub struct EstablishedAccountConfig {
        // Address of established account (default: generate).
        pub address: Option<String>,
        // Filename of established account VP. (default: user VP)
        pub vp: Option<String>,
        // Public key of established account. (default: generate)
        pub public_key: Option<HexString>,
        // Initial storage key values.
        pub storage: Option<HashMap<String, HexString>>,
    }

    #[derive(Clone, Debug, Deserialize, Serialize)]
    pub struct ImplicitAccountConfig {
        // Public key of implicit account (default: generate).
        pub public_key: Option<HexString>,
    }

    #[derive(Clone, Debug, Deserialize, Serialize)]
    pub struct ParametersConfig {
        // Minimum number of blocks per epoch.
        // XXX: u64 doesn't work with toml-rs!
        pub min_num_of_blocks: u64,
        // Minimum duration of an epoch (in seconds).
        // TODO: this is i64 because datetime wants it
        pub min_duration: i64,
        // Maximum duration per block (in seconds).
        // TODO: this is i64 because datetime wants it
        pub max_expected_time_per_block: i64,
        // Hashes of whitelisted vps array. `None` value or an empty array
        // disables whitelisting.
        pub vp_whitelist: Option<Vec<String>>,
        // Hashes of whitelisted txs array. `None` value or an empty array
        // disables whitelisting.
        pub tx_whitelist: Option<Vec<String>>,
    }

    #[derive(Clone, Debug, Deserialize, Serialize)]
    pub struct PosParamsConfig {
        // Maximum number of active validators.
        // XXX: u64 doesn't work with toml-rs!
        pub max_validator_slots: u64,
        // Pipeline length (in epochs).
        // XXX: u64 doesn't work with toml-rs!
        pub pipeline_len: u64,
        // Unbonding length (in epochs).
        // XXX: u64 doesn't work with toml-rs!
        pub unbonding_len: u64,
        // Votes per token (in basis points).
        // XXX: u64 doesn't work with toml-rs!
        pub votes_per_token: u64,
        // Reward for proposing a block.
        // XXX: u64 doesn't work with toml-rs!
        pub block_proposer_reward: u64,
        // Reward for voting on a block.
        // XXX: u64 doesn't work with toml-rs!
        pub block_vote_reward: u64,
        // Portion of a validator's stake that should be slashed on a
        // duplicate vote (in basis points).
        // XXX: u64 doesn't work with toml-rs!
        pub duplicate_vote_slash_rate: u64,
        // Portion of a validator's stake that should be slashed on a
        // light client attack (in basis points).
        // XXX: u64 doesn't work with toml-rs!
        pub light_client_attack_slash_rate: u64,
    }

    #[derive(Clone, Debug, Deserialize, Serialize)]
    pub struct WasmConfig {
        filename: String,
        pub sha256: Option<HexString>,
    }

    fn load_validator(
        config: &ValidatorConfig,
        wasm: &HashMap<String, WasmConfig>,
    ) -> Validator {
        let validator_vp_name = config.validator_vp.as_ref().unwrap();
        let validator_vp_config = wasm.get(validator_vp_name).unwrap();
        let reward_vp_name = config.staking_reward_vp.as_ref().unwrap();
        let reward_vp_config = wasm.get(reward_vp_name).unwrap();

        Validator {
            pos_data: GenesisValidator {
                address: Address::decode(&config.address.as_ref().unwrap())
                    .unwrap(),
                staking_reward_address: Address::decode(
                    &config.staking_reward_address.as_ref().unwrap(),
                )
                .unwrap(),
                tokens: token::Amount::whole(config.tokens.unwrap_or_default()),
                consensus_key: config
                    .consensus_public_key
                    .as_ref()
                    .unwrap()
                    .to_public_key()
                    .unwrap(),
                staking_reward_key: config
                    .staking_reward_public_key
                    .as_ref()
                    .unwrap()
                    .to_public_key()
                    .unwrap(),
            },
            account_key: config
                .account_public_key
                .as_ref()
                .unwrap()
                .to_public_key()
                .unwrap(),
            protocol_key: config
                .protocol_public_key
                .as_ref()
                .unwrap()
                .to_public_key()
                .unwrap(),
            dkg_public_key: config
                .dkg_public_key
                .as_ref()
                .unwrap()
                .to_dkg_public_key()
                .unwrap(),
            non_staked_balance: token::Amount::whole(
                config.non_staked_balance.unwrap_or_default(),
            ),
            validator_vp_code_path: validator_vp_config.filename.to_owned(),
            validator_vp_sha256: validator_vp_config
                .sha256
                .clone()
                .unwrap()
                .to_sha256_bytes()
                .unwrap(),
            reward_vp_code_path: reward_vp_config.filename.to_owned(),
            reward_vp_sha256: reward_vp_config
                .sha256
                .clone()
                .unwrap_or_else(|| {
                    eprintln!("Unknown validator VP WASM sha256");
                    cli::safe_exit(1);
                })
                .to_sha256_bytes()
                .unwrap(),
        }
    }

    fn load_token(
        config: &TokenAccountConfig,
        wasm: &HashMap<String, WasmConfig>,
        validators: &HashMap<String, Validator>,
        established_accounts: &HashMap<String, EstablishedAccount>,
        implicit_accounts: &HashMap<String, ImplicitAccount>,
    ) -> TokenAccount {
        let token_vp_name = config.vp.as_ref().unwrap();
        let token_vp_config = wasm.get(token_vp_name).unwrap();

        TokenAccount {
            address: Address::decode(&config.address.as_ref().unwrap())
                .unwrap(),
            vp_code_path: token_vp_config.filename.to_owned(),
            vp_sha256: token_vp_config
                .sha256
                .clone()
                .unwrap_or_else(|| {
                    eprintln!("Unknown token VP WASM sha256");
                    cli::safe_exit(1);
                })
                .to_sha256_bytes()
                .unwrap(),
            balances: config
                .balances
                .as_ref()
                .unwrap_or(&HashMap::default())
                .iter()
                .map(|(alias_or_address, amount)| {
                    (
                        match Address::decode(&alias_or_address) {
                            Ok(address) => address,
                            Err(decode_err) => {
                                if let Some(alias) =
                                    alias_or_address.strip_suffix(".public_key")
                                {
                                    if let Some(established) =
                                        established_accounts.get(alias)
                                    {
                                        established
                                            .public_key
                                            .as_ref()
                                            .unwrap()
                                            .into()
                                    } else if let Some(validator) =
                                        validators.get(alias)
                                    {
                                        (&validator.account_key).into()
                                    } else {
                                        eprintln!(
                                            "No established or validator \
                                             account with alias {} found",
                                            alias
                                        );
                                        cli::safe_exit(1)
                                    }
                                } else if let Some(established) =
                                    established_accounts.get(alias_or_address)
                                {
                                    established.address.clone()
                                } else if let Some(validator) =
                                    validators.get(alias_or_address)
                                {
                                    validator.pos_data.address.clone()
                                } else if let Some(implicit) =
                                    implicit_accounts.get(alias_or_address)
                                {
                                    (&implicit.public_key).into()
                                } else {
                                    eprintln!(
                                        "{} is unknown alias and not a valid \
                                         address: {}",
                                        alias_or_address, decode_err
                                    );
                                    cli::safe_exit(1)
                                }
                            }
                        },
                        token::Amount::whole(*amount),
                    )
                })
                .collect(),
        }
    }

    fn load_established(
        config: &EstablishedAccountConfig,
        wasm: &HashMap<String, WasmConfig>,
    ) -> EstablishedAccount {
        let account_vp_name = config.vp.as_ref().unwrap();
        let account_vp_config = wasm.get(account_vp_name).unwrap();

        EstablishedAccount {
            address: Address::decode(&config.address.as_ref().unwrap())
                .unwrap(),
            vp_code_path: account_vp_config.filename.to_owned(),
            vp_sha256: account_vp_config
                .sha256
                .clone()
                .unwrap_or_else(|| {
                    eprintln!("Unknown user VP WASM sha256");
                    cli::safe_exit(1);
                })
                .to_sha256_bytes()
                .unwrap(),
            public_key: config
                .public_key
                .as_ref()
                .map(|hex| hex.to_public_key().unwrap()),
            storage: config
                .storage
                .as_ref()
                .unwrap_or(&HashMap::default())
                .iter()
                .map(|(address, hex)| {
                    (
                        storage::Key::parse(&address).unwrap(),
                        hex.to_bytes().unwrap(),
                    )
                })
                .collect(),
        }
    }

    fn load_implicit(config: &ImplicitAccountConfig) -> ImplicitAccount {
        ImplicitAccount {
            public_key: config
                .public_key
                .as_ref()
                .unwrap()
                .to_public_key()
                .unwrap(),
        }
    }

    pub fn load_genesis_config(config: GenesisConfig) -> Genesis {
        let wasms = config.wasm;
        let validators: HashMap<String, Validator> = config
            .validator
            .iter()
            .map(|(name, cfg)| (name.clone(), load_validator(cfg, &wasms)))
            .collect();
        let established_accounts: HashMap<String, EstablishedAccount> = config
            .established
            .unwrap_or_default()
            .iter()
            .map(|(name, cfg)| (name.clone(), load_established(cfg, &wasms)))
            .collect();
        let implicit_accounts: HashMap<String, ImplicitAccount> = config
            .implicit
            .unwrap_or_default()
            .iter()
            .map(|(name, cfg)| (name.clone(), load_implicit(cfg)))
            .collect();
        let token_accounts = config
            .token
            .unwrap_or_default()
            .iter()
            .map(|(_name, cfg)| {
                load_token(
                    cfg,
                    &wasms,
                    &validators,
                    &established_accounts,
                    &implicit_accounts,
                )
            })
            .collect();

        let parameters = Parameters {
            epoch_duration: EpochDuration {
                min_num_of_blocks: config.parameters.min_num_of_blocks,
                min_duration: anoma::types::time::Duration::seconds(
                    config.parameters.min_duration,
                )
                .into(),
            },
            max_expected_time_per_block: anoma::types::time::Duration::seconds(
                config.parameters.max_expected_time_per_block,
            )
            .into(),
            vp_whitelist: config.parameters.vp_whitelist.unwrap_or_default(),
            tx_whitelist: config.parameters.tx_whitelist.unwrap_or_default(),
        };

        let gov_params = GovParams {
            min_proposal_fund: 500,
            max_proposal_code_size: 300,
            min_proposal_period: 3,
            max_proposal_content_size: 10_000,
            min_proposal_grace_epochs: 6,
        };

        let pos_params = PosParams {
            max_validator_slots: config.pos_params.max_validator_slots,
            pipeline_len: config.pos_params.pipeline_len,
            unbonding_len: config.pos_params.unbonding_len,
            votes_per_token: BasisPoints::new(
                config.pos_params.votes_per_token,
            ),
            block_proposer_reward: config.pos_params.block_proposer_reward,
            block_vote_reward: config.pos_params.block_vote_reward,
            duplicate_vote_slash_rate: BasisPoints::new(
                config.pos_params.duplicate_vote_slash_rate,
            ),
            light_client_attack_slash_rate: BasisPoints::new(
                config.pos_params.light_client_attack_slash_rate,
            ),
        };

        let mut genesis = Genesis {
            genesis_time: config.genesis_time.try_into().unwrap(),
            validators: validators.into_values().collect(),
            token_accounts,
            established_accounts: established_accounts.into_values().collect(),
            implicit_accounts: implicit_accounts.into_values().collect(),
            parameters,
            pos_params,
            gov_params,
        };
        genesis.init();
        genesis
    }

    pub fn open_genesis_config(path: impl AsRef<Path>) -> GenesisConfig {
        let config_file = std::fs::read_to_string(path).unwrap();
        toml::from_str(&config_file).unwrap()
    }

    pub fn write_genesis_config(
        config: &GenesisConfig,
        path: impl AsRef<Path>,
    ) {
        let toml = toml::to_string(&config).unwrap();
        std::fs::write(path, toml).unwrap();
    }

    pub fn read_genesis_config(path: impl AsRef<Path>) -> Genesis {
        load_genesis_config(open_genesis_config(path))
    }
}

#[derive(Debug, BorshSerialize, BorshDeserialize)]
#[borsh_init(init)]
pub struct Genesis {
    pub genesis_time: DateTimeUtc,
    pub validators: Vec<Validator>,
    pub token_accounts: Vec<TokenAccount>,
    pub established_accounts: Vec<EstablishedAccount>,
    pub implicit_accounts: Vec<ImplicitAccount>,
    pub parameters: Parameters,
    pub pos_params: PosParams,
    pub gov_params: GovParams,
}

impl Genesis {
    /// Sort all fields for deterministic encoding
    pub fn init(&mut self) {
        self.validators.sort();
        self.token_accounts.sort();
        self.established_accounts.sort();
        self.implicit_accounts.sort();
    }
}

#[derive(
    Clone,
    Debug,
    BorshSerialize,
    BorshDeserialize,
    PartialEq,
    Eq,
    PartialOrd,
    Ord,
)]
/// Genesis validator definition
pub struct Validator {
    /// Data that is used for PoS system initialization
    pub pos_data: GenesisValidator,
    /// Public key associated with the validator account. The default validator
    /// VP will check authorization of transactions from this account against
    /// this key on a transaction signature.
    /// Note that this is distinct from consensus key used in the PoS system.
    pub account_key: common::PublicKey,
    /// Public key associated with validator account used for signing protocol
    /// transactions
    pub protocol_key: common::PublicKey,
    /// The public DKG session key used during the DKG protocol
    pub dkg_public_key: DkgPublicKey,
    /// These tokens are no staked and hence do not contribute to the
    /// validator's voting power
    pub non_staked_balance: token::Amount,
    /// Validity predicate code WASM
    pub validator_vp_code_path: String,
    /// Expected SHA-256 hash of the validator VP
    pub validator_vp_sha256: [u8; 32],
    /// Staking reward account code WASM
    pub reward_vp_code_path: String,
    /// Expected SHA-256 hash of the staking reward VP
    pub reward_vp_sha256: [u8; 32],
}

#[derive(
    Clone, Debug, BorshSerialize, BorshDeserialize, PartialEq, Eq, Derivative,
)]
#[derivative(PartialOrd, Ord)]
pub struct EstablishedAccount {
    /// Address
    pub address: Address,
    /// Validity predicate code WASM
    pub vp_code_path: String,
    /// Expected SHA-256 hash of the validity predicate wasm
    pub vp_sha256: [u8; 32],
    /// A public key to be stored in the account's storage, if any
    pub public_key: Option<common::PublicKey>,
    /// Account's sub-space storage. The values must be borsh encoded bytes.
    #[derivative(PartialOrd = "ignore", Ord = "ignore")]
    pub storage: HashMap<storage::Key, Vec<u8>>,
}

#[derive(
    Clone, Debug, BorshSerialize, BorshDeserialize, PartialEq, Eq, Derivative,
)]
#[derivative(PartialOrd, Ord)]
pub struct TokenAccount {
    /// Address
    pub address: Address,
    /// Validity predicate code WASM
    pub vp_code_path: String,
    /// Expected SHA-256 hash of the validity predicate wasm
    pub vp_sha256: [u8; 32],
    /// Accounts' balances of this token
    #[derivative(PartialOrd = "ignore", Ord = "ignore")]
    pub balances: HashMap<Address, token::Amount>,
}

#[derive(
    Clone,
    Debug,
    BorshSerialize,
    BorshDeserialize,
    PartialEq,
    Eq,
    PartialOrd,
    Ord,
)]
pub struct ImplicitAccount {
    /// A public key from which the implicit account is derived. This will be
    /// stored on chain for the account.
    pub public_key: common::PublicKey,
}

#[cfg(not(feature = "dev"))]
pub fn genesis(base_dir: impl AsRef<Path>, chain_id: &ChainId) -> Genesis {
    let path = base_dir
        .as_ref()
        .join(format!("{}.toml", chain_id.as_str()));
    genesis_config::read_genesis_config(path)
}
#[cfg(feature = "dev")]
pub fn genesis() -> Genesis {
    use anoma::ledger::parameters::EpochDuration;
    use anoma::types::address;

    use crate::wallet;

    let vp_token_path = "vp_token.wasm";
    let vp_user_path = "vp_user.wasm";

    // NOTE When the validator's key changes, tendermint must be reset with
    // `anoma reset` command. To generate a new validator, use the
    // `tests::gen_genesis_validator` below.
    let consensus_keypair = wallet::defaults::validator_keypair();
    let account_keypair = wallet::defaults::validator_keypair();
    let ed_staking_reward_keypair = ed25519::SecretKey::try_from_slice(&[
        61, 198, 87, 204, 44, 94, 234, 228, 217, 72, 245, 27, 40, 2, 151, 174,
        24, 247, 69, 6, 9, 30, 44, 16, 88, 238, 77, 162, 243, 125, 240, 206,
    ])
    .unwrap();
    let staking_reward_keypair =
        common::SecretKey::try_from_sk(&ed_staking_reward_keypair).unwrap();
    let address = wallet::defaults::validator_address();
    let staking_reward_address = Address::decode("atest1v4ehgw36xcersvee8qerxd35x9prsw2xg5erxv6pxfpygd2x89z5xsf5xvmnysejgv6rwd2rnj2avt").unwrap();
    let (protocol_keypair, dkg_keypair) = wallet::defaults::validator_keys();
    let validator = Validator {
        pos_data: GenesisValidator {
            address,
            staking_reward_address,
            tokens: token::Amount::whole(200_000),
            consensus_key: consensus_keypair.ref_to(),
            staking_reward_key: staking_reward_keypair.ref_to(),
        },
        account_key: account_keypair.ref_to(),
        protocol_key: protocol_keypair.ref_to(),
        dkg_public_key: dkg_keypair.public(),
        non_staked_balance: token::Amount::whole(100_000),
        // TODO replace with https://github.com/anoma/anoma/issues/25)
        validator_vp_code_path: vp_user_path.into(),
        validator_vp_sha256: Default::default(),
        reward_vp_code_path: vp_user_path.into(),
        reward_vp_sha256: Default::default(),
    };
    let parameters = Parameters {
        epoch_duration: EpochDuration {
            min_num_of_blocks: 10,
            min_duration: anoma::types::time::Duration::minutes(1).into(),
        },
        max_expected_time_per_block: anoma::types::time::DurationSecs(30),
        vp_whitelist: vec![],
        tx_whitelist: vec![],
    };
    let albert = EstablishedAccount {
        address: wallet::defaults::albert_address(),
        vp_code_path: vp_user_path.into(),
        vp_sha256: Default::default(),
        public_key: Some(wallet::defaults::albert_keypair().ref_to()),
        storage: HashMap::default(),
    };
    let bertha = EstablishedAccount {
        address: wallet::defaults::bertha_address(),
        vp_code_path: vp_user_path.into(),
        vp_sha256: Default::default(),
        public_key: Some(wallet::defaults::bertha_keypair().ref_to()),
        storage: HashMap::default(),
    };
    let christel = EstablishedAccount {
        address: wallet::defaults::christel_address(),
        vp_code_path: vp_user_path.into(),
        vp_sha256: Default::default(),
        public_key: Some(wallet::defaults::christel_keypair().ref_to()),
        storage: HashMap::default(),
    };
    let matchmaker = EstablishedAccount {
        address: wallet::defaults::matchmaker_address(),
        vp_code_path: vp_user_path.into(),
        vp_sha256: Default::default(),
        public_key: Some(wallet::defaults::matchmaker_keypair().ref_to()),
        storage: HashMap::default(),
    };
    let implicit_accounts = vec![ImplicitAccount {
        public_key: wallet::defaults::daewon_keypair().ref_to(),
    }];
    let default_user_tokens = token::Amount::whole(1_000_000);
    let default_key_tokens = token::Amount::whole(1_000);
    let balances: HashMap<Address, token::Amount> = HashMap::from_iter([
        // established accounts' balances
        (wallet::defaults::albert_address(), default_user_tokens),
        (wallet::defaults::bertha_address(), default_user_tokens),
        (wallet::defaults::christel_address(), default_user_tokens),
        // implicit accounts' balances
        (wallet::defaults::daewon_address(), default_user_tokens),
        // implicit accounts derived from public keys balances
        (
            bertha.public_key.as_ref().unwrap().into(),
            default_key_tokens,
        ),
        (
            albert.public_key.as_ref().unwrap().into(),
            default_key_tokens,
        ),
        (
            christel.public_key.as_ref().unwrap().into(),
            default_key_tokens,
        ),
        ((&validator.account_key).into(), default_key_tokens),
        (
            matchmaker.public_key.as_ref().unwrap().into(),
            default_key_tokens,
        ),
    ]);
    let token_accounts = address::tokens()
        .into_iter()
        .map(|(address, _)| TokenAccount {
            address,
            vp_code_path: vp_token_path.into(),
            vp_sha256: Default::default(),
            balances: balances.clone(),
        })
        .collect();
    Genesis {
        genesis_time: DateTimeUtc::now(),
        validators: vec![validator],
        established_accounts: vec![albert, bertha, christel, matchmaker],
        implicit_accounts,
        token_accounts,
        parameters,
        pos_params: PosParams::default(),
        gov_params: GovParams::default(),
    }
}

#[cfg(test)]
pub mod tests {
    use anoma::types::address::testing::gen_established_address;
    use anoma::types::key::*;
    use borsh::BorshSerialize;
    use rand::prelude::ThreadRng;
    use rand::thread_rng;

    use crate::wallet;

    /// Run `cargo test gen_genesis_validator -- --nocapture` to generate a
    /// new genesis validator address, staking reward address and keypair.
    #[test]
    fn gen_genesis_validator() {
        let address = gen_established_address();
        let staking_reward_address = gen_established_address();
        let mut rng: ThreadRng = thread_rng();
        let keypair: common::SecretKey =
            ed25519::SigScheme::generate(&mut rng).try_to_sk().unwrap();
        let kp_arr = keypair.try_to_vec().unwrap();
        let staking_reward_keypair: common::SecretKey =
            ed25519::SigScheme::generate(&mut rng).try_to_sk().unwrap();
        let srkp_arr = staking_reward_keypair.try_to_vec().unwrap();
        let (protocol_keypair, dkg_keypair) =
            wallet::defaults::validator_keys();
        println!("address: {}", address);
        println!("staking_reward_address: {}", staking_reward_address);
        println!("keypair: {:?}", kp_arr);
        println!("staking_reward_keypair: {:?}", srkp_arr);
        println!("protocol_keypair: {:?}", protocol_keypair);
        println!("dkg_keypair: {:?}", dkg_keypair.try_to_vec().unwrap());
    }
}<|MERGE_RESOLUTION|>--- conflicted
+++ resolved
@@ -121,7 +121,6 @@
         pub wasm: HashMap<String, WasmConfig>,
     }
 
-<<<<<<< HEAD
     #[derive(Clone, Debug, Deserialize, Serialize)]
     pub struct GovernanceParamasConfig {
         // Min funds to stake to submit a proposal
@@ -141,19 +140,16 @@
         pub min_grace_epoch: u64,
     }
 
-    #[derive(Clone, Debug, Deserialize, Serialize)]
-=======
     /// Validator pre-genesis configuration can be created with client utils
     /// `init-genesis-validator` command and added to a genesis for
     /// `init-network` cmd and that can be subsequently read by `join-network`
     /// cmd to setup a genesis validator node.
-    #[derive(Serialize, Deserialize, Debug)]
+    #[derive(Clone, Debug, Deserialize, Serialize)]
     pub struct ValidatorPreGenesisConfig {
         pub validator: HashMap<String, ValidatorConfig>,
     }
 
     #[derive(Clone, Default, Debug, Deserialize, Serialize)]
->>>>>>> 51bda2af
     pub struct ValidatorConfig {
         // Public key for consensus. (default: generate)
         pub consensus_public_key: Option<HexString>,
