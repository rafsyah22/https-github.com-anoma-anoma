pub mod host_env;
pub mod memory;

use std::collections::HashSet;
use std::ffi::c_void;
use std::marker::PhantomData;
use std::slice;

use anoma_shared::protocol::gas::{BlockGasMeter, VpGasMeter};
use anoma_shared::protocol::storage::{self, Storage, StorageHasher};
use anoma_shared::protocol::vm::prefix_iter::PrefixIterators;
use anoma_shared::protocol::vm::write_log::WriteLog;
use anoma_shared::protocol::vm::{
    validate_untrusted_wasm, EnvHostWrapper, MutEnvHostWrapper,
};
use anoma_shared::types::{Address, Key};
use anoma_shared::vm_memory::{TxInput, VpInput};
use parity_wasm::elements;
use pwasm_utils::{self, rules};
use thiserror::Error;
use tokio::sync::mpsc::Sender;
use wasmer::Instance;

<<<<<<< HEAD
=======
use self::host_env::prefix_iter::PrefixIterators;
use self::host_env::write_log::WriteLog;
use self::host_env::VpEnv;
use crate::node::shell::gas::{BlockGasMeter, VpGasMeter};
use crate::node::shell::storage::{self, Storage};
>>>>>>> 459a1e21
use crate::types::MatchmakerMessage;

const TX_ENTRYPOINT: &str = "_apply_tx";
const VP_ENTRYPOINT: &str = "_validate_tx";
const MATCHMAKER_ENTRYPOINT: &str = "_match_intent";
const FILTER_ENTRYPOINT: &str = "_validate_intent";
const WASM_STACK_LIMIT: u32 = u16::MAX as u32;

<<<<<<< HEAD
=======
/// This is used to attach the Ledger's host structures to wasm environment,
/// which is used for implementing some host calls. It wraps an immutable
/// reference, so the access is thread-safe, but because of the unsafe
/// reference conversion, care must be taken that while this reference is
/// borrowed, no other process can modify it.
#[derive(Clone)]
pub struct EnvHostWrapper<'a, T: 'a> {
    data: *const c_void,
    phantom: PhantomData<&'a T>,
}
unsafe impl<T> Send for EnvHostWrapper<'_, T> {}
unsafe impl<T> Sync for EnvHostWrapper<'_, T> {}

impl<'a, T: 'a> EnvHostWrapper<'a, &T> {
    /// Wrap a reference for VM environment.
    ///
    /// # Safety
    ///
    /// Because this is unsafe, care must be taken that while this reference
    /// is borrowed, no other process can modify it.
    unsafe fn new(host_structure: &T) -> Self {
        Self {
            data: host_structure as *const T as *const c_void,
            phantom: PhantomData,
        }
    }

    /// Get a reference from VM environment.
    ///
    /// # Safety
    ///
    /// Because this is unsafe, care must be taken that while this reference
    /// is borrowed, no other process can modify it.
    unsafe fn get(&self) -> &'a T {
        &*(self.data as *const T)
    }
}

/// This is used to attach the Ledger's host structures to wasm environment,
/// which is used for implementing some host calls. It wraps an immutable
/// slice, so the access is thread-safe, but because of the unsafe slice
/// conversion, care must be taken that while this slice is borrowed, no other
/// process can modify it.
#[derive(Clone)]
pub struct EnvHostSliceWrapper<'a, T: 'a> {
    data: *const c_void,
    len: usize,
    phantom: PhantomData<&'a T>,
}
unsafe impl<T> Send for EnvHostSliceWrapper<'_, T> {}
unsafe impl<T> Sync for EnvHostSliceWrapper<'_, T> {}

impl<'a, T: 'a> EnvHostSliceWrapper<'a, &[T]> {
    /// Wrap a slice for VM environment.
    ///
    /// # Safety
    ///
    /// Because this is unsafe, care must be taken that while this slice is
    /// borrowed, no other process can modify it.
    unsafe fn new(host_structure: &[T]) -> Self {
        Self {
            data: host_structure as *const [T] as *const c_void,
            len: host_structure.len(),
            phantom: PhantomData,
        }
    }

    /// Get a slice from VM environment.
    ///
    /// # Safety
    ///
    /// Because this is unsafe, care must be taken that while this slice is
    /// borrowed, no other process can modify it.
    pub unsafe fn get(&self) -> &'a [T] {
        slice::from_raw_parts(self.data as *const T, self.len)
    }
}

/// This is used to attach the Ledger's host structures to wasm environment,
/// which is used for implementing some host calls. Because it's mutable, it's
/// not thread-safe. Also, care must be taken that while this reference is
/// borrowed, no other process can read or modify it.
#[derive(Clone)]
pub struct MutEnvHostWrapper<'a, T: 'a> {
    data: *mut c_void,
    phantom: PhantomData<&'a T>,
}
unsafe impl<T> Send for MutEnvHostWrapper<'_, T> {}
unsafe impl<T> Sync for MutEnvHostWrapper<'_, T> {}

impl<'a, T: 'a> MutEnvHostWrapper<'a, &T> {
    /// Wrap a mutable reference for VM environment.
    ///
    /// # Safety
    ///
    /// This is not thread-safe. Also, because this is unsafe, care must be
    /// taken that while this reference is borrowed, no other process can read
    /// or modify it.
    unsafe fn new(host_structure: &mut T) -> Self {
        Self {
            data: host_structure as *mut T as *mut c_void,
            phantom: PhantomData,
        }
    }

    /// Get a mutable reference from VM environment.
    ///
    /// # Safety
    ///
    /// This is not thread-safe. Also, because this is unsafe, care must be
    /// taken that while this reference is borrowed, no other process can read
    /// or modify it.
    unsafe fn get(&self) -> &'a mut T {
        &mut *(self.data as *mut T)
    }
}

/// This is used to attach the Ledger's host structures to wasm environment,
/// which is used for implementing some host calls. It wraps an mutable
/// slice, so the access is thread-safe, but because of the unsafe slice
/// conversion, care must be taken that while this slice is borrowed, no other
/// process can modify it.
#[derive(Clone)]
pub struct MutEnvHostSliceWrapper<'a, T: 'a> {
    data: *mut c_void,
    len: usize,
    phantom: PhantomData<&'a T>,
}
unsafe impl<T> Send for MutEnvHostSliceWrapper<'_, T> {}
unsafe impl<T> Sync for MutEnvHostSliceWrapper<'_, T> {}

impl<'a, T: 'a> MutEnvHostSliceWrapper<'a, &[T]> {
    /// Wrap a slice for VM environment.
    ///
    /// # Safety
    ///
    /// Because this is unsafe, care must be taken that while this slice is
    /// borrowed, no other process can modify it.
    #[allow(dead_code)]
    unsafe fn new(host_structure: &mut [T]) -> Self {
        Self {
            data: host_structure as *mut [T] as *mut c_void,
            len: host_structure.len(),
            phantom: PhantomData,
        }
    }

    /// Get a slice from VM environment.
    ///
    /// # Safety
    ///
    /// Because this is unsafe, care must be taken that while this slice is
    /// borrowed, no other process can modify it.
    pub unsafe fn get(&self) -> &'a mut [T] {
        slice::from_raw_parts_mut(self.data as *mut T, self.len)
    }
}

>>>>>>> 459a1e21
#[derive(Clone, Debug)]
pub struct TxRunner {
    wasm_store: wasmer::Store,
}

#[derive(Error, Debug)]
pub enum Error {
    // 1. Common error types
    #[error("Memory error: {0}")]
    MemoryError(memory::Error),
    #[error("Unable to inject gas meter")]
    StackLimiterInjection,
    #[error("Wasm deserialization error: {0}")]
    DeserializationError(elements::Error),
    #[error("Wasm serialization error: {0}")]
    SerializationError(elements::Error),
    #[error("Unable to inject gas meter")]
    GasMeterInjection,
    #[error("Wasm compilation error: {0}")]
    CompileError(wasmer::CompileError),
    #[error("Missing wasm memory export, failed with: {0}")]
    MissingModuleMemory(wasmer::ExportError),
    #[error("Missing wasm entrypoint: {0}")]
    MissingModuleEntrypoint(wasmer::ExportError),
    #[error("Failed running wasm with: {0}")]
    RuntimeError(wasmer::RuntimeError),
    #[error("Failed instantiating wasm module with: {0}")]
    InstantiationError(wasmer::InstantiationError),
    #[error(
        "Unexpected module entrypoint interface {entrypoint}, failed with: \
         {error}"
    )]
    UnexpectedModuleEntrypointInterface {
        entrypoint: &'static str,
        error: wasmer::RuntimeError,
    },
    #[error("Wasm validation error: {0}")]
    ValidationError(wasmparser::BinaryReaderError),
}

pub type Result<T> = std::result::Result<T, Error>;

impl TxRunner {
    /// TODO remove the `new`, it's not very useful
    #[allow(clippy::new_without_default)]
    pub fn new() -> Self {
        // Use Singlepass compiler with the default settings
        let compiler = wasmer_compiler_singlepass::Singlepass::default();
        // TODO Could we pass the modified accounts sub-spaces via WASM store
        // directly to VPs' wasm scripts to avoid passing it through the
        // host?
        let wasm_store =
            wasmer::Store::new(&wasmer_engine_jit::JIT::new(compiler).engine());
        Self { wasm_store }
    }

    /// Execute a transaction code. Returns verifiers requested by the
    /// transaction.
    pub fn run<DB, H>(
        &self,
        storage: &Storage<DB, H>,
        write_log: &mut WriteLog,
        gas_meter: &mut BlockGasMeter,
        tx_code: Vec<u8>,
        tx_data: Vec<u8>,
    ) -> Result<HashSet<Address>>
    where
        DB: 'static + storage::DB + for<'iter> storage::DBIter<'iter>,
        H: 'static + StorageHasher,
    {
        validate_untrusted_wasm(&tx_code).map_err(Error::ValidationError)?;

        // This is not thread-safe, we're assuming single-threaded Tx runner.
<<<<<<< HEAD
        let storage: EnvHostWrapper<Storage<DB, H>> = unsafe {
            EnvHostWrapper::new(storage as *const _ as *const c_void)
        };
=======
        let storage: EnvHostWrapper<'_, &Storage<DB>> =
            unsafe { EnvHostWrapper::new(storage) };
>>>>>>> 459a1e21
        // This is also not thread-safe, we're assuming single-threaded Tx
        // runner.
        let write_log = unsafe { MutEnvHostWrapper::new(write_log) };
        // This is also not thread-safe, we're assuming single-threaded Tx
        // runner.
        let mut iterators: PrefixIterators<'_, DB> = PrefixIterators::new();
        let iterators = unsafe { MutEnvHostWrapper::new(&mut iterators) };
        let mut verifiers = HashSet::new();
        // This is also not thread-safe, we're assuming single-threaded Tx
        // runner.
        let env_verifiers = unsafe { MutEnvHostWrapper::new(&mut verifiers) };
        // This is also not thread-safe, we're assuming single-threaded Tx
        // runner.
        let gas_meter = unsafe { MutEnvHostWrapper::new(gas_meter) };

        let tx_code = prepare_wasm_code(&tx_code)?;

        let tx_module = wasmer::Module::new(&self.wasm_store, &tx_code)
            .map_err(Error::CompileError)?;
        let initial_memory = memory::prepare_tx_memory(&self.wasm_store)
            .map_err(Error::MemoryError)?;
        let tx_imports = host_env::prepare_tx_imports(
            &self.wasm_store,
            storage,
            write_log,
            iterators,
            env_verifiers,
            gas_meter,
            initial_memory,
        );

        // compile and run the transaction wasm code
        let tx_code = wasmer::Instance::new(&tx_module, &tx_imports)
            .map_err(Error::InstantiationError)?;
        Self::run_with_input(tx_code, tx_data)?;
        Ok(verifiers)
    }

    fn run_with_input(tx_code: Instance, tx_data: TxInput) -> Result<()> {
        // We need to write the inputs in the memory exported from the wasm
        // module
        let memory = tx_code
            .exports
            .get_memory("memory")
            .map_err(Error::MissingModuleMemory)?;
        let memory::TxCallInput {
            tx_data_ptr,
            tx_data_len,
        } = memory::write_tx_inputs(memory, tx_data)
            .map_err(Error::MemoryError)?;

        // Get the module's entrypoint to be called
        let apply_tx = tx_code
            .exports
            .get_function(TX_ENTRYPOINT)
            .map_err(Error::MissingModuleEntrypoint)?
            .native::<(u64, u64), ()>()
            .map_err(|error| Error::UnexpectedModuleEntrypointInterface {
                entrypoint: TX_ENTRYPOINT,
                error,
            })?;
        apply_tx
            .call(tx_data_ptr, tx_data_len)
            .map_err(Error::RuntimeError)
    }
}

#[derive(Clone, Debug)]
pub struct VpRunner {
    wasm_store: wasmer::Store,
}

impl VpRunner {
    /// TODO remove the `new`, it's not very useful
    #[allow(clippy::new_without_default)]
    pub fn new() -> Self {
        // Use Singlepass compiler with the default settings
        let compiler = wasmer_compiler_singlepass::Singlepass::default();
        // TODO: Maybe refactor wasm_store: not necessary to do in two steps
        let wasm_store =
            wasmer::Store::new(&wasmer_engine_jit::JIT::new(compiler).engine());
        Self { wasm_store }
    }

    // TODO consider using a wrapper object for all the host env references
    #[allow(clippy::too_many_arguments)]
    pub fn run<DB, H>(
        &self,
        vp_code: impl AsRef<[u8]>,
        tx_data: impl AsRef<[u8]>,
        tx_code: impl AsRef<[u8]>,
        addr: &Address,
        storage: &Storage<DB, H>,
        write_log: &WriteLog,
        vp_gas_meter: &mut VpGasMeter,
        storage_keys: &[Key],
        verifiers: &HashSet<Address>,
    ) -> Result<bool>
    where
        DB: 'static + storage::DB + for<'iter> storage::DBIter<'iter>,
        H: 'static + StorageHasher,
    {
        validate_untrusted_wasm(vp_code.as_ref())
            .map_err(Error::ValidationError)?;

        // Read-only access from parallel Vp runners
<<<<<<< HEAD
        let storage: EnvHostWrapper<Storage<DB, H>> = unsafe {
            EnvHostWrapper::new(storage as *const _ as *const c_void)
        };
=======
        let storage: EnvHostWrapper<&Storage<DB>> =
            unsafe { EnvHostWrapper::new(storage) };
>>>>>>> 459a1e21
        // Read-only access from parallel Vp runners
        let write_log = unsafe { EnvHostWrapper::new(write_log) };
        // Read-only access from parallel Vp runners
        let tx_code = unsafe { EnvHostSliceWrapper::new(tx_code.as_ref()) };
        // This is not thread-safe, but because each VP has its own instance
        // there is no shared access
        let mut iterators: PrefixIterators<'_, DB> = PrefixIterators::new();
        let iterators = unsafe { MutEnvHostWrapper::new(&mut iterators) };
        // This is not thread-safe, but because each VP has its own instance
        // there is no shared access
        let gas_meter = unsafe { MutEnvHostWrapper::new(vp_gas_meter) };
        // Read-only access from parallel Vp runners
        let env_storage_keys =
            unsafe { EnvHostSliceWrapper::new(storage_keys) };
        // Read-only access from parallel Vp runners
        let env_verifiers = unsafe { EnvHostWrapper::new(verifiers) };

        let vp_code = prepare_wasm_code(vp_code)?;

        let vp_module = wasmer::Module::new(&self.wasm_store, &vp_code)
            .map_err(Error::CompileError)?;
        let initial_memory = memory::prepare_vp_memory(&self.wasm_store)
            .map_err(Error::MemoryError)?;
        let input: VpInput = VpInput {
            addr: &addr,
            data: tx_data.as_ref(),
            keys_changed: storage_keys,
            verifiers,
        };
        let vp_imports = host_env::prepare_vp_env(
            &self.wasm_store,
            addr.clone(),
            storage,
            write_log,
            iterators,
            gas_meter,
            tx_code,
            initial_memory,
            env_storage_keys,
            env_verifiers,
        );

        // compile and run the transaction wasm code
        let vp_instance = wasmer::Instance::new(&vp_module, &vp_imports)
            .map_err(Error::InstantiationError)?;
        VpRunner::run_with_input(vp_instance, input)
    }

    fn run_eval<DB>(
        &self,
        // we read the validity predicate from wasm memory as bytes
        vp_code: Vec<u8>,
        input_data: &[u8],
        vp_env: VpEnv<'static, DB>,
    ) -> Result<bool>
    where
        DB: 'static + storage::DB + for<'iter> storage::DBIter<'iter>,
    {
        let vp_code = prepare_wasm_code(&vp_code)?;
        let vp_module = wasmer::Module::new(&self.wasm_store, &vp_code)
            .map_err(Error::CompileError)?;
        let initial_memory = memory::prepare_vp_memory(&self.wasm_store)
            .map_err(Error::MemoryError)?;

        let keys_changed = unsafe { &*(vp_env.keys_changed.get()) };
        let verifiers = unsafe { &*(vp_env.verifiers.get()) };
        let input: VpInput = VpInput {
            addr: &vp_env.addr,
            data: input_data,
            keys_changed,
            verifiers,
        };

        let vp_imports = host_env::prepare_vp_imports(
            &self.wasm_store,
            initial_memory,
            &vp_env,
        );

        // compile and run the transaction wasm code
        let vp_instance = wasmer::Instance::new(&vp_module, &vp_imports)
            .map_err(Error::InstantiationError)?;
        VpRunner::run_with_input(vp_instance, input)
    }

    fn run_with_input(vp_code: Instance, input: VpInput) -> Result<bool> {
        // We need to write the inputs in the memory exported from the wasm
        // module
        let memory = vp_code
            .exports
            .get_memory("memory")
            .map_err(Error::MissingModuleMemory)?;
        let memory::VpCallInput {
            addr_ptr,
            addr_len,
            data_ptr,
            data_len,
            keys_changed_ptr,
            keys_changed_len,
            verifiers_ptr,
            verifiers_len,
        } = memory::write_vp_inputs(memory, input)
            .map_err(Error::MemoryError)?;

        // Get the module's entrypoint to be called
        let validate_tx = vp_code
            .exports
            .get_function(VP_ENTRYPOINT)
            .map_err(Error::MissingModuleEntrypoint)?
            .native::<(u64, u64, u64, u64, u64, u64, u64, u64), u64>()
            .map_err(|error| Error::UnexpectedModuleEntrypointInterface {
                entrypoint: VP_ENTRYPOINT,
                error,
            })?;
        let is_valid = validate_tx
            .call(
                addr_ptr,
                addr_len,
                data_ptr,
                data_len,
                keys_changed_ptr,
                keys_changed_len,
                verifiers_ptr,
                verifiers_len,
            )
            .map_err(Error::RuntimeError)?;
        tracing::debug!("is_valid {}", is_valid);
        Ok(is_valid == 1)
    }
}

#[derive(Clone, Debug)]
pub struct MatchmakerRunner {
    wasm_store: wasmer::Store,
}

impl MatchmakerRunner {
    /// TODO remove the `new`, it's not very useful
    #[allow(clippy::new_without_default)]
    pub fn new() -> Self {
        // TODO for the matchmaker we could use a compiler that does more
        // optimisation.
        let compiler = wasmer_compiler_singlepass::Singlepass::default();
        let wasm_store =
            wasmer::Store::new(&wasmer_engine_jit::JIT::new(compiler).engine());
        Self { wasm_store }
    }

    pub fn run(
        &self,
        matchmaker_code: impl AsRef<[u8]>,
        data: impl AsRef<[u8]>,
        intent_id: impl AsRef<[u8]>,
        intent_data: impl AsRef<[u8]>,
        tx_code: impl AsRef<[u8]>,
        inject_mm_message: Sender<MatchmakerMessage>,
    ) -> Result<bool> {
        let matchmaker_module: wasmer::Module =
            wasmer::Module::new(&self.wasm_store, &matchmaker_code)
                .map_err(Error::CompileError)?;

        let initial_memory =
            memory::prepare_matchmaker_memory(&self.wasm_store)
                .map_err(Error::MemoryError)?;

        let matchmaker_imports = host_env::prepare_matchmaker_imports(
            &self.wasm_store,
            initial_memory,
            tx_code,
            inject_mm_message,
        );

        // compile and run the matchmaker wasm code
        let matchmaker_code =
            wasmer::Instance::new(&matchmaker_module, &matchmaker_imports)
                .map_err(Error::InstantiationError)?;

        Self::run_with_input(&matchmaker_code, data, intent_id, intent_data)
    }

    fn run_with_input(
        code: &Instance,
        data: impl AsRef<[u8]>,
        intent_id: impl AsRef<[u8]>,
        intent_data: impl AsRef<[u8]>,
    ) -> Result<bool> {
        let memory = code
            .exports
            .get_memory("memory")
            .map_err(Error::MissingModuleMemory)?;
        let memory::MatchmakerCallInput {
            data_ptr,
            data_len,
            intent_id_ptr,
            intent_id_len,
            intent_data_ptr,
            intent_data_len,
        }: memory::MatchmakerCallInput = memory::write_matchmaker_inputs(
            &memory,
            data,
            intent_id,
            intent_data,
        )
        .map_err(Error::MemoryError)?;
        let apply_matchmaker = code
            .exports
            .get_function(MATCHMAKER_ENTRYPOINT)
            .map_err(Error::MissingModuleEntrypoint)?
            .native::<(u64, u64, u64, u64, u64, u64), u64>()
            .map_err(|error| Error::UnexpectedModuleEntrypointInterface {
                entrypoint: MATCHMAKER_ENTRYPOINT,
                error,
            })?;
        let found_match = apply_matchmaker
            .call(
                data_ptr,
                data_len,
                intent_id_ptr,
                intent_id_len,
                intent_data_ptr,
                intent_data_len,
            )
            .map_err(Error::RuntimeError)?;
        Ok(found_match == 0)
    }
}

#[derive(Clone, Debug)]
pub struct FilterRunner {
    wasm_store: wasmer::Store,
}

impl FilterRunner {
    /// TODO remove the `new`, it's not very useful
    #[allow(clippy::new_without_default)]
    pub fn new() -> Self {
        // TODO replace to use a better compiler because this program is local
        let compiler = wasmer_compiler_singlepass::Singlepass::default();
        let wasm_store =
            wasmer::Store::new(&wasmer_engine_jit::JIT::new(compiler).engine());
        Self { wasm_store }
    }

    pub fn run(
        &self,
        code: impl AsRef<[u8]>,
        intent_data: impl AsRef<[u8]>,
    ) -> Result<bool> {
        validate_untrusted_wasm(code.as_ref())
            .map_err(Error::ValidationError)?;
        let code = prepare_wasm_code(code)?;
        let filter_module: wasmer::Module =
            wasmer::Module::new(&self.wasm_store, &code)
                .map_err(Error::CompileError)?;
        let initial_memory = memory::prepare_filter_memory(&self.wasm_store)
            .map_err(Error::MemoryError)?;

        let filter_imports =
            host_env::prepare_filter_imports(&self.wasm_store, initial_memory);
        let filter_code =
            wasmer::Instance::new(&filter_module, &filter_imports)
                .map_err(Error::InstantiationError)?;

        Self::run_with_input(&filter_code, intent_data)
    }

    fn run_with_input(
        code: &Instance,
        intent_data: impl AsRef<[u8]>,
    ) -> Result<bool> {
        let memory = code
            .exports
            .get_memory("memory")
            .map_err(Error::MissingModuleMemory)?;
        let memory::FilterCallInput {
            intent_data_ptr,
            intent_data_len,
        }: memory::FilterCallInput =
            memory::write_filter_inputs(&memory, intent_data)
                .map_err(Error::MemoryError)?;
        let apply_filter = code
            .exports
            .get_function(FILTER_ENTRYPOINT)
            .map_err(Error::MissingModuleEntrypoint)?
            .native::<(u64, u64), u64>()
            .map_err(|error| Error::UnexpectedModuleEntrypointInterface {
                entrypoint: FILTER_ENTRYPOINT,
                error,
            })?;
        let found_match = apply_filter
            .call(intent_data_ptr, intent_data_len)
            .map_err(Error::RuntimeError)?;
        Ok(found_match == 0)
    }
}

/// Inject gas counter and stack-height limiter into the given wasm code
fn prepare_wasm_code<T: AsRef<[u8]>>(code: T) -> Result<Vec<u8>> {
    let module: elements::Module = elements::deserialize_buffer(code.as_ref())
        .map_err(Error::DeserializationError)?;
    let module =
        pwasm_utils::inject_gas_counter(module, &get_gas_rules(), "env")
            .map_err(|_original_module| Error::GasMeterInjection)?;
    let module =
        pwasm_utils::stack_height::inject_limiter(module, WASM_STACK_LIMIT)
            .map_err(|_original_module| Error::StackLimiterInjection)?;
    elements::serialize(module).map_err(Error::SerializationError)
}

/// Get the gas rules used to meter wasm operations
fn get_gas_rules() -> rules::Set {
    rules::Set::default().with_grow_cost(1)
}

#[cfg(test)]
mod tests {
    use anoma_shared::protocol::storage::testing::TestStorage;

    use super::*;

    /// Test that when a transaction wasm goes over the stack-height limit, the
    /// execution is aborted.
    #[test]
    fn test_tx_stack_limiter() {
        // Because each call into `$loop` inside the wasm consumes 4 stack
        // heights, this should trigger stack limiter. If we were to subtract
        // one from this value, we should be just under the limit.
        let loops = WASM_STACK_LIMIT / 4;
        // A transaction with a recursive loop.
        // The boilerplate code is generated from tx.wasm using `wasm2wat` and
        // the loop code is hand-written.
        let tx_code = wasmer::wat2wasm(
            format!(
                r#"
            (module
                (type (;0;) (func (param i64 i64) (result i64)))

                ;; recursive loop, the param is the number of loops
                (func $loop (param i64) (result i64)
                (if
                (result i64)
                (i64.eqz (get_local 0))
                (then (get_local 0))
                (else (call $loop (i64.sub (get_local 0) (i64.const 1))))))

                (func $apply_tx (type 0) (param i64 i64) (result i64)
                (call $loop (i64.const {})))

                (table (;0;) 1 1 funcref)
                (memory (;0;) 16)
                (global (;0;) (mut i32) (i32.const 1048576))
                (export "memory" (memory 0))
                (export "apply_tx" (func $apply_tx)))
            "#,
                loops
            )
            .as_bytes(),
        )
        .expect("unexpected error converting wat2wasm")
        .into_owned();

        let runner = TxRunner::new();
        let tx_data = vec![];
        let mut storage = TestStorage::default();
        let mut write_log = WriteLog::new();
        let mut gas_meter = BlockGasMeter::default();
        let error = runner
            .run(
                &mut storage,
                &mut write_log,
                &mut gas_meter,
                tx_code,
                tx_data,
            )
            .expect_err(
                "Expecting runtime error \"unreachable\" caused by \
                 stack-height overflow",
            );
        if let Error::RuntimeError(err) = &error {
            if let Some(trap_code) = err.clone().to_trap() {
                return assert_eq!(
                    trap_code,
                    wasmer_vm::TrapCode::UnreachableCodeReached
                );
            }
        }
        println!("Failed with unexpected error: {}", error);
    }

    /// Test that when a VP wasm goes over the stack-height limit, the execution
    /// is aborted.
    #[test]
    fn test_vp_stack_limiter() {
        // Because each call into `$loop` inside the wasm consumes 4 stack
        // heights, this should trigger stack limiter. If we were to subtract
        // one from this value, we should be just under the limit.
        let loops = WASM_STACK_LIMIT / 4;
        // A validity predicate with a recursive loop.
        // The boilerplate code is generated from vp.wasm using `wasm2wat` and
        // the loop code is hand-written.
        let vp_code = wasmer::wat2wasm(format!(
            r#"
            (module
                (type (;0;) (func (param i64 i64 i64 i64 i64 i64) (result i64)))

                ;; recursive loop, the param is the number of loops
                (func $loop (param i64) (result i64)
                (if
                (result i64)
                (i64.eqz (get_local 0))
                (then (get_local 0))
                (else (call $loop (i64.sub (get_local 0) (i64.const 1))))))

                (func $validate_tx (type 0) (param i64 i64 i64 i64 i64 i64) (result i64)
                (call $loop (i64.const {})))

                (table (;0;) 1 1 funcref)
                (memory (;0;) 16)
                (global (;0;) (mut i32) (i32.const 1048576))
                (export "memory" (memory 0))
                (export "validate_tx" (func $validate_tx)))
            "#, loops).as_bytes(),
        )
        .expect("unexpected error converting wat2wasm").into_owned();

        let runner = VpRunner::new();
        let tx_data = vec![];
        let tx_code = vec![];
        let mut storage = TestStorage::default();
        let addr = storage.address_gen.generate_address("rng seed");
        let write_log = WriteLog::new();
        let mut gas_meter = VpGasMeter::new(0);
        let keys_changed = vec![];
        let verifiers = HashSet::new();
        let error = runner
            .run(
                vp_code,
                tx_data,
                &tx_code,
                &addr,
                &storage,
                &write_log,
                &mut gas_meter,
                &keys_changed[..],
                &verifiers,
            )
            .expect_err(
                "Expecting runtime error \"unreachable\" caused by \
                 stack-height overflow",
            );
        if let Error::RuntimeError(err) = &error {
            if let Some(trap_code) = err.clone().to_trap() {
                return assert_eq!(
                    trap_code,
                    wasmer_vm::TrapCode::UnreachableCodeReached
                );
            }
        }
        println!("Failed with unexpected error: {}", error);
    }
}<|MERGE_RESOLUTION|>--- conflicted
+++ resolved
@@ -21,14 +21,6 @@
 use tokio::sync::mpsc::Sender;
 use wasmer::Instance;
 
-<<<<<<< HEAD
-=======
-use self::host_env::prefix_iter::PrefixIterators;
-use self::host_env::write_log::WriteLog;
-use self::host_env::VpEnv;
-use crate::node::shell::gas::{BlockGasMeter, VpGasMeter};
-use crate::node::shell::storage::{self, Storage};
->>>>>>> 459a1e21
 use crate::types::MatchmakerMessage;
 
 const TX_ENTRYPOINT: &str = "_apply_tx";
@@ -37,167 +29,6 @@
 const FILTER_ENTRYPOINT: &str = "_validate_intent";
 const WASM_STACK_LIMIT: u32 = u16::MAX as u32;
 
-<<<<<<< HEAD
-=======
-/// This is used to attach the Ledger's host structures to wasm environment,
-/// which is used for implementing some host calls. It wraps an immutable
-/// reference, so the access is thread-safe, but because of the unsafe
-/// reference conversion, care must be taken that while this reference is
-/// borrowed, no other process can modify it.
-#[derive(Clone)]
-pub struct EnvHostWrapper<'a, T: 'a> {
-    data: *const c_void,
-    phantom: PhantomData<&'a T>,
-}
-unsafe impl<T> Send for EnvHostWrapper<'_, T> {}
-unsafe impl<T> Sync for EnvHostWrapper<'_, T> {}
-
-impl<'a, T: 'a> EnvHostWrapper<'a, &T> {
-    /// Wrap a reference for VM environment.
-    ///
-    /// # Safety
-    ///
-    /// Because this is unsafe, care must be taken that while this reference
-    /// is borrowed, no other process can modify it.
-    unsafe fn new(host_structure: &T) -> Self {
-        Self {
-            data: host_structure as *const T as *const c_void,
-            phantom: PhantomData,
-        }
-    }
-
-    /// Get a reference from VM environment.
-    ///
-    /// # Safety
-    ///
-    /// Because this is unsafe, care must be taken that while this reference
-    /// is borrowed, no other process can modify it.
-    unsafe fn get(&self) -> &'a T {
-        &*(self.data as *const T)
-    }
-}
-
-/// This is used to attach the Ledger's host structures to wasm environment,
-/// which is used for implementing some host calls. It wraps an immutable
-/// slice, so the access is thread-safe, but because of the unsafe slice
-/// conversion, care must be taken that while this slice is borrowed, no other
-/// process can modify it.
-#[derive(Clone)]
-pub struct EnvHostSliceWrapper<'a, T: 'a> {
-    data: *const c_void,
-    len: usize,
-    phantom: PhantomData<&'a T>,
-}
-unsafe impl<T> Send for EnvHostSliceWrapper<'_, T> {}
-unsafe impl<T> Sync for EnvHostSliceWrapper<'_, T> {}
-
-impl<'a, T: 'a> EnvHostSliceWrapper<'a, &[T]> {
-    /// Wrap a slice for VM environment.
-    ///
-    /// # Safety
-    ///
-    /// Because this is unsafe, care must be taken that while this slice is
-    /// borrowed, no other process can modify it.
-    unsafe fn new(host_structure: &[T]) -> Self {
-        Self {
-            data: host_structure as *const [T] as *const c_void,
-            len: host_structure.len(),
-            phantom: PhantomData,
-        }
-    }
-
-    /// Get a slice from VM environment.
-    ///
-    /// # Safety
-    ///
-    /// Because this is unsafe, care must be taken that while this slice is
-    /// borrowed, no other process can modify it.
-    pub unsafe fn get(&self) -> &'a [T] {
-        slice::from_raw_parts(self.data as *const T, self.len)
-    }
-}
-
-/// This is used to attach the Ledger's host structures to wasm environment,
-/// which is used for implementing some host calls. Because it's mutable, it's
-/// not thread-safe. Also, care must be taken that while this reference is
-/// borrowed, no other process can read or modify it.
-#[derive(Clone)]
-pub struct MutEnvHostWrapper<'a, T: 'a> {
-    data: *mut c_void,
-    phantom: PhantomData<&'a T>,
-}
-unsafe impl<T> Send for MutEnvHostWrapper<'_, T> {}
-unsafe impl<T> Sync for MutEnvHostWrapper<'_, T> {}
-
-impl<'a, T: 'a> MutEnvHostWrapper<'a, &T> {
-    /// Wrap a mutable reference for VM environment.
-    ///
-    /// # Safety
-    ///
-    /// This is not thread-safe. Also, because this is unsafe, care must be
-    /// taken that while this reference is borrowed, no other process can read
-    /// or modify it.
-    unsafe fn new(host_structure: &mut T) -> Self {
-        Self {
-            data: host_structure as *mut T as *mut c_void,
-            phantom: PhantomData,
-        }
-    }
-
-    /// Get a mutable reference from VM environment.
-    ///
-    /// # Safety
-    ///
-    /// This is not thread-safe. Also, because this is unsafe, care must be
-    /// taken that while this reference is borrowed, no other process can read
-    /// or modify it.
-    unsafe fn get(&self) -> &'a mut T {
-        &mut *(self.data as *mut T)
-    }
-}
-
-/// This is used to attach the Ledger's host structures to wasm environment,
-/// which is used for implementing some host calls. It wraps an mutable
-/// slice, so the access is thread-safe, but because of the unsafe slice
-/// conversion, care must be taken that while this slice is borrowed, no other
-/// process can modify it.
-#[derive(Clone)]
-pub struct MutEnvHostSliceWrapper<'a, T: 'a> {
-    data: *mut c_void,
-    len: usize,
-    phantom: PhantomData<&'a T>,
-}
-unsafe impl<T> Send for MutEnvHostSliceWrapper<'_, T> {}
-unsafe impl<T> Sync for MutEnvHostSliceWrapper<'_, T> {}
-
-impl<'a, T: 'a> MutEnvHostSliceWrapper<'a, &[T]> {
-    /// Wrap a slice for VM environment.
-    ///
-    /// # Safety
-    ///
-    /// Because this is unsafe, care must be taken that while this slice is
-    /// borrowed, no other process can modify it.
-    #[allow(dead_code)]
-    unsafe fn new(host_structure: &mut [T]) -> Self {
-        Self {
-            data: host_structure as *mut [T] as *mut c_void,
-            len: host_structure.len(),
-            phantom: PhantomData,
-        }
-    }
-
-    /// Get a slice from VM environment.
-    ///
-    /// # Safety
-    ///
-    /// Because this is unsafe, care must be taken that while this slice is
-    /// borrowed, no other process can modify it.
-    pub unsafe fn get(&self) -> &'a mut [T] {
-        slice::from_raw_parts_mut(self.data as *mut T, self.len)
-    }
-}
-
->>>>>>> 459a1e21
 #[derive(Clone, Debug)]
 pub struct TxRunner {
     wasm_store: wasmer::Store,
@@ -271,14 +102,8 @@
         validate_untrusted_wasm(&tx_code).map_err(Error::ValidationError)?;
 
         // This is not thread-safe, we're assuming single-threaded Tx runner.
-<<<<<<< HEAD
-        let storage: EnvHostWrapper<Storage<DB, H>> = unsafe {
-            EnvHostWrapper::new(storage as *const _ as *const c_void)
-        };
-=======
-        let storage: EnvHostWrapper<'_, &Storage<DB>> =
+        let storage: EnvHostWrapper<'_, &Storage<DB, H>> =
             unsafe { EnvHostWrapper::new(storage) };
->>>>>>> 459a1e21
         // This is also not thread-safe, we're assuming single-threaded Tx
         // runner.
         let write_log = unsafe { MutEnvHostWrapper::new(write_log) };
@@ -385,14 +210,8 @@
             .map_err(Error::ValidationError)?;
 
         // Read-only access from parallel Vp runners
-<<<<<<< HEAD
-        let storage: EnvHostWrapper<Storage<DB, H>> = unsafe {
-            EnvHostWrapper::new(storage as *const _ as *const c_void)
-        };
-=======
-        let storage: EnvHostWrapper<&Storage<DB>> =
+        let storage: EnvHostWrapper<&Storage<DB, H>> =
             unsafe { EnvHostWrapper::new(storage) };
->>>>>>> 459a1e21
         // Read-only access from parallel Vp runners
         let write_log = unsafe { EnvHostWrapper::new(write_log) };
         // Read-only access from parallel Vp runners
