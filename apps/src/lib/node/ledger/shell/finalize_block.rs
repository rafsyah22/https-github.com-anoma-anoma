//! Implementation of the [`FinalizeBlock`] ABCI++ method for the Shell

use anoma::types::storage::BlockHash;
#[cfg(not(feature = "ABCI"))]
use tendermint::block::Header;
#[cfg(not(feature = "ABCI"))]
use tendermint_proto::abci::Evidence;
#[cfg(not(feature = "ABCI"))]
use tendermint_proto::crypto::{public_key, PublicKey as TendermintPublicKey};
#[cfg(feature = "ABCI")]
use tendermint_proto_abci::abci::Evidence;
#[cfg(feature = "ABCI")]
use tendermint_proto_abci::crypto::{
    public_key, PublicKey as TendermintPublicKey,
};
#[cfg(feature = "ABCI")]
use tendermint_stable::block::Header;

use super::*;
use crate::node::ledger::events::EventType;

impl<D, H> Shell<D, H>
where
    D: DB + for<'iter> DBIter<'iter> + Sync + 'static,
    H: StorageHasher + Sync + 'static,
{
    /// Updates the chain with new header, height, etc. Also keeps track
    /// of epoch changes and applies associated updates to validator sets,
    /// etc. as necessary.
    ///
    /// Validate and apply decrypted transactions unless [`process_proposal`]
    /// detected that they were not submitted in correct order or more
    /// decrypted txs arrived than expected. In that case, all decrypted
    /// transactions are not applied and must be included in the next
    /// [`prepare_proposal`] call.
    ///
    /// Incoming wrapper txs need no further validation. They
    /// are added to the block.
    ///
    /// Error codes:
    ///   0: Ok
    ///   1: Invalid tx
    ///   2: Tx is invalidly signed
    ///   3: Wasm runtime error
    ///   4: Invalid order of decrypted txs
    ///   5. More decrypted txs than expected
    pub fn finalize_block(
        &mut self,
        req: shim::request::FinalizeBlock,
    ) -> Result<shim::response::FinalizeBlock> {
        let mut response = shim::response::FinalizeBlock::default();
        // begin the next block and check if a new epoch began
        let (height, new_epoch) =
            self.update_state(req.header, req.hash, req.byzantine_validators);

        for processed_tx in &req.txs {
            let tx = if let Ok(tx) = Tx::try_from(processed_tx.tx.as_ref()) {
                tx
            } else {
                tracing::error!(
<<<<<<< HEAD
                    "Internal logic error: FinalizeBlock received a tx that could not \
                     be deserialized to a Tx type"
                    );
                continue
            };
            let tx_length = processed_tx.tx.len();
            if ErrorCodes::from_u32(tx.result.code).unwrap()
                == ErrorCodes::InvalidSig
            {

                if let Ok(TxType::Wrapper(wrapper)) = TxType::try_from(inner_tx)
                {
                    let mut tx_result =
                        Event::new_tx_event(&TxType::Wrapper(wrapper), height.0);
                    tx_result["code"] = processed_tx.result.code.to_string();
                    tx_result["info"] = format!("Tx rejected: {}", &processed_tx.result.info);
=======
                    "Internal logic error: FinalizeBlock received a tx that \
                     could not be deserialized to a Tx type"
                );
                continue;
            };
            let tx_length = processed_tx.tx.len();
            if ErrorCodes::from_u32(processed_tx.result.code).unwrap()
                == ErrorCodes::InvalidSig
            {
                if let Ok(TxType::Wrapper(wrapper)) = TxType::try_from(tx) {
                    let mut tx_result = Event::new_tx_event(
                        &TxType::Wrapper(wrapper),
                        height.0,
                    );
                    tx_result["code"] = processed_tx.result.code.to_string();
                    tx_result["info"] =
                        format!("Tx rejected: {}", &processed_tx.result.info);
>>>>>>> 0a23fac6
                    tx_result["gas_used"] = "0".into();
                    response.events.push(tx_result.into());
                    continue;
                } else {
                    tracing::error!(
<<<<<<< HEAD
                        "Internal logic error: FinalizeBlock received a tx with an invalid \
                        signature error code that could not be deserialized to a WrapperTx type"
                    );
                    continue
=======
                        "Internal logic error: FinalizeBlock received a tx \
                         with an invalid signature error code that could not \
                         be deserialized to a WrapperTx type"
                    );
                    continue;
>>>>>>> 0a23fac6
                }
            }

            let tx_type = if let Ok(tx_type) = process_tx(tx) {
                tx_type
            } else {
                tracing::error!(
<<<<<<< HEAD
                    "Internal logic error: FinalizeBlock received tx that could not be \
                    deserialized to a valid TxType"
                );
                continue
=======
                    "Internal logic error: FinalizeBlock received tx that \
                     could not be deserialized to a valid TxType"
                );
                continue;
>>>>>>> 0a23fac6
            };
            // If [`process_proposal`] rejected a Tx, emit an event here and
            // move on to next tx
            // If we are rejecting all decrypted txs because they were submitted
            // in an incorrect order, we do that later.
<<<<<<< HEAD
            if ErrorCodes::from_u32(processed_tx.result.code).unwrap() != ErrorCodes::Ok
                && !req.reject_all_decrypted
            {
                let mut tx_result =
                    Event::new_tx_event(&tx_type, height.0);
                tx_result["code"] = processed_tx.result.code.to_string();
                tx_result["info"] = format!("Tx rejected: {}", &processed_tx.result.info);
=======
            if ErrorCodes::from_u32(processed_tx.result.code).unwrap()
                != ErrorCodes::Ok
                && !req.reject_all_decrypted
            {
                let mut tx_result = Event::new_tx_event(&tx_type, height.0);
                tx_result["code"] = processed_tx.result.code.to_string();
                tx_result["info"] =
                    format!("Tx rejected: {}", &processed_tx.result.info);
>>>>>>> 0a23fac6
                tx_result["gas_used"] = "0".into();
                response.events.push(tx_result.into());
                // if the rejected tx was decrypted, remove it
                // from the queue of txs to be processed
                if let TxType::Decrypted(_) = &tx_type {
                    self.tx_queue.pop();
                }
                continue;
            }

            let mut tx_result = match &tx_type {
                TxType::Wrapper(_wrapper) => {
                    if !cfg!(feature = "ABCI") {
                        self.tx_queue.push(_wrapper.clone());
                    }
                    Event::new_tx_event(&tx_type, height.0)
                }
                TxType::Decrypted(_) => {
                    // If [`process_proposal`] detected that decrypted txs were
                    // submitted out of order, we apply none
                    // of those. New encrypted txs may still
                    // be accepted.
                    if req.reject_all_decrypted {
                        let mut tx_result =
                            Event::new_tx_event(&tx_type, height.0);
                        tx_result["code"] = ErrorCodes::InvalidOrder.into();
                        tx_result["info"] = "All decrypted txs rejected as \
                                             they were not submitted in \
                                             correct order"
                            .into();
                        tx_result["gas_used"] = "0".into();
                        response.events.push(tx_result.into());
                        continue;
                    }
                    // We remove the corresponding wrapper tx from the queue
                    if !cfg!(feature = "ABCI") {
                        self.tx_queue.pop();
                    }
                    Event::new_tx_event(&tx_type, height.0)
<<<<<<< HEAD
                }
                TxType::Protocol(protocol_tx) => {
                    todo!()
                }
                TxType::Raw(_) => {
                    tracing::error!(
                        "Internal logic error: FinalizeBlock received a TxType::Raw transaction"
                    );
                    continue
                },
=======
                }
                TxType::Raw(_) => {
                    tracing::error!(
                        "Internal logic error: FinalizeBlock received a \
                         TxType::Raw transaction"
                    );
                    continue;
                }
>>>>>>> 0a23fac6
            };

            match protocol::apply_tx(
                tx_type,
                tx_length,
                &mut self.gas_meter,
                &mut self.write_log,
                &self.storage,
            )
            .map_err(Error::TxApply)
            {
                Ok(result) => {
                    if result.is_accepted() {
                        tracing::info!(
                            "all VPs accepted apply_tx storage modification \
                             {:#?}",
                            result
                        );
                        self.write_log.commit_tx();
                        tx_result["code"] = ErrorCodes::Ok.into();
                        match serde_json::to_string(
                            &result.initialized_accounts,
                        ) {
                            Ok(initialized_accounts) => {
                                tx_result["initialized_accounts"] =
                                    initialized_accounts;
                            }
                            Err(err) => {
                                tracing::error!(
                                    "Failed to serialize the initialized \
                                     accounts: {}",
                                    err
                                );
                            }
                        }
                    } else {
                        tracing::info!(
                            "some VPs rejected apply_tx storage modification \
                             {:#?}",
                            result.vps_result.rejected_vps
                        );
                        self.write_log.drop_tx();
                        tx_result["code"] = ErrorCodes::InvalidTx.into();
                    }
                    tx_result["gas_used"] = result.gas_used.to_string();
                    tx_result["info"] = result.to_string();
                }
                Err(msg) => {
                    tracing::info!("Transaction failed with: {}", msg);
                    self.write_log.drop_tx();
                    tx_result["gas_used"] = self
                        .gas_meter
                        .get_current_transaction_gas()
                        .to_string();
                    tx_result["info"] = msg.to_string();
                    tx_result["code"] = ErrorCodes::WasmRuntimeError.into();
                }
            }
            response.events.push(tx_result.into());
        }

        if new_epoch {
            self.update_epoch(&mut response);
            self.update_dkg();
        }

        response.gas_used = self
            .gas_meter
            .finalize_transaction()
            .map_err(|_| Error::GasOverflow)?;
        self.reset_queue();
        Ok(response)
    }

    /// Sets the metadata necessary for a new block, including
    /// the hash, height, validator changes, and evidence of
    /// byzantine behavior. Applies slashes if necessary.
    /// Returns a bool indicating if a new epoch began and
    /// the height of the new block.
    fn update_state(
        &mut self,
        header: Header,
        hash: BlockHash,
        byzantine_validators: Vec<Evidence>,
    ) -> (BlockHeight, bool) {
        let height = BlockHeight(header.height.into());

        self.gas_meter.reset();

        self.storage
            .begin_block(hash, height)
            .expect("Beginning a block shouldn't fail");

        self.storage
            .set_header(header)
            .expect("Setting a header shouldn't fail");

        self.byzantine_validators = byzantine_validators;

        let header = self
            .storage
            .header
            .as_ref()
            .expect("Header must have been set in prepare_proposal.");
        let height = BlockHeight(header.height.into());
        let time: DateTime<Utc> = header.time.into();
        let time: DateTimeUtc = time.into();
        let new_epoch = self
            .storage
            .update_epoch(height, time)
            .expect("Must be able to update epoch");

        self.slash();
        (height, new_epoch)
    }

    /// If a new epoch begins, we update the response to include
    /// changes to the validator sets and consensus parameters
    fn update_epoch(&self, response: &mut shim::response::FinalizeBlock) {
        // Apply validator set update
        let (current_epoch, _gas) = self.storage.get_current_epoch();
        // TODO ABCI validator updates on block H affects the validator set
        // on block H+2, do we need to update a block earlier?
        self.storage.validator_set_update(current_epoch, |update| {
            let (consensus_key, power) = match update {
                ValidatorSetUpdate::Active(ActiveValidator {
                    consensus_key,
                    voting_power,
                }) => {
                    let power: u64 = voting_power.into();
                    let power: i64 = power
                        .try_into()
                        .expect("unexpected validator's voting power");
                    (consensus_key, power)
                }
                ValidatorSetUpdate::Deactivated(consensus_key) => {
                    // Any validators that have become inactive must
                    // have voting power set to 0 to remove them from
                    // the active set
                    let power = 0_i64;
                    (consensus_key, power)
                }
            };
            let consensus_key: ed25519_dalek::PublicKey = consensus_key.into();
            let pub_key = TendermintPublicKey {
                sum: Some(public_key::Sum::Ed25519(
                    consensus_key.to_bytes().to_vec(),
                )),
            };
            let pub_key = Some(pub_key);
            let update = ValidatorUpdate { pub_key, power };
            response.validator_updates.push(update);
        });

        // Update evidence parameters
        let (parameters, _gas) = parameters::read(&self.storage)
            .expect("Couldn't read protocol parameters");
        let pos_params = self.storage.read_pos_params();
        let evidence_params =
            self.get_evidence_params(&parameters, &pos_params);
        response.consensus_param_updates = Some(ConsensusParams {
            evidence: Some(evidence_params),
            ..response.consensus_param_updates.take().unwrap_or_default()
        });
    }

    fn update_dkg(&mut self) {
        use tendermint::validator::Set;
        let (current_epoch, _) = self.storage.get_current_epoch();
        // TODO: The total weight should likely be a config, not hardcoded.
        let params = DkgParams {
            tau: current_epoch.0,
            security_threshold: 2^12 / 3,
            total_weight: 2^12,
        };
        // get the new validator for the next epoch
        let validators = self.storage.read_validator_set();
        let validators = validators
            .get(current_epoch + 1)
            .expect("Validators for the next epoch should be known");
        self.dkg =  DkgStateMachine::new(

        )

    }
}

/// We test the failure cases of [`finalize_block`]. The happy flows
/// are covered by the e2e tests.
#[cfg(test)]
mod test_finalize_block {
    use anoma::types::address::xan;
    use anoma::types::storage::Epoch;
    use anoma::types::transaction::Fee;
    #[cfg(not(feature = "ABCI"))]
    use tendermint::block::header::Version;
    #[cfg(not(feature = "ABCI"))]
    use tendermint::{Hash, Time};
    #[cfg(feature = "ABCI")]
    use tendermint_stable::block::header::Version;
    #[cfg(feature = "ABCI")]
    use tendermint_stable::{Hash, Time};

    use super::*;
    use crate::node::ledger::shell::test_utils::*;
    use crate::node::ledger::shims::abcipp_shim_types::shim::request::{
        FinalizeBlock, ProcessedTx,
    };

    /// This is just to be used in testing. It is not
    /// a meaningful default.
    impl Default for FinalizeBlock {
        fn default() -> Self {
            FinalizeBlock {
                hash: BlockHash([0u8; 32]),
                header: Header {
                    version: Version { block: 0, app: 0 },
                    chain_id: String::from("test")
                        .try_into()
                        .expect("Should not fail"),
                    height: 0u64.try_into().expect("Should not fail"),
                    time: Time::now(),
                    last_block_id: None,
                    last_commit_hash: None,
                    data_hash: None,
                    validators_hash: Hash::None,
                    next_validators_hash: Hash::None,
                    consensus_hash: Hash::None,
                    app_hash: Vec::<u8>::new()
                        .try_into()
                        .expect("Should not fail"),
                    last_results_hash: None,
                    evidence_hash: None,
                    proposer_address: vec![0u8; 20]
                        .try_into()
                        .expect("Should not fail"),
                },
                byzantine_validators: vec![],
                txs: vec![],
                reject_all_decrypted: false,
            }
        }
    }

    #[cfg(not(feature = "ABCI"))]
    /// Check that if a wrapper tx was rejected by [`process_proposal`],
    /// check that the correct event is returned. Check that it does
    /// not appear in the queue of txs to be decrypted
    #[test]
    fn test_process_proposal_rejected_wrapper_tx() {
        let mut shell = setup();
        let keypair = gen_keypair();
        let mut processed_txs = vec![];
        let mut valid_wrappers = vec![];
        // create some wrapper txs
        for i in 1..5 {
            let raw_tx = Tx::new(
                "wasm_code".as_bytes().to_owned(),
                Some(format!("transaction data: {}", i).as_bytes().to_owned()),
            );
            let wrapper = WrapperTx::new(
                Fee {
                    amount: i.into(),
                    token: xan(),
                },
                &keypair,
                Epoch(0),
                0.into(),
                raw_tx.clone(),
            );
            let tx = wrapper.sign(&keypair).expect("Test failed");
            if i > 1 {
                processed_txs.push(ProcessedTx {
                    tx: tx.to_bytes(),
                    result: TxResult {
                        code: u32::try_from(i.rem_euclid(2))
                            .expect("Test failed"),
                        info: "".into(),
                    },
                });
            } else {
                shell.enqueue_tx(wrapper.clone());
            }

            if i != 3 {
                valid_wrappers.push(wrapper)
            }
        }

        // check that the correct events were created
        for (index, event) in shell
            .finalize_block(FinalizeBlock {
                txs: processed_txs.clone(),
                reject_all_decrypted: false,
                ..Default::default()
            })
            .expect("Test failed")
            .iter()
            .enumerate()
        {
            assert_eq!(event.r#type, "accepted");
            let code = event
                .attributes
                .iter()
                .find(|attr| attr.key.as_str() == "code")
                .expect("Test failed")
                .value
                .as_str();
            assert_eq!(code, &index.rem_euclid(2).to_string());
        }
        // verify that the queue of wrapper txs to be processed is correct
        let mut valid_tx = valid_wrappers.iter();
        let mut counter = 0;
        while let Some(wrapper) = shell.next_wrapper() {
            // we cannot easily implement the PartialEq trait for WrapperTx
            // so we check the hashes of the inner txs for equality
            assert_eq!(
                wrapper.tx_hash,
                valid_tx.next().expect("Test failed").tx_hash
            );
            counter += 1;
        }
        assert_eq!(counter, 3);
    }

    #[cfg(feature = "ABCI")]
    /// Check that if a wrapper tx was rejected by [`process_proposal`],
    /// check that the correct event is returned.
    #[test]
    fn test_process_proposal_rejected_wrapper_tx() {
        let mut shell = setup();
        let keypair = gen_keypair();
        let mut processed_txs = vec![];
        // create some wrapper txs
        for i in 1..5 {
            let raw_tx = Tx::new(
                "wasm_code".as_bytes().to_owned(),
                Some(format!("transaction data: {}", i).as_bytes().to_owned()),
            );
            let wrapper = WrapperTx::new(
                Fee {
                    amount: i.into(),
                    token: xan(),
                },
                &keypair,
                Epoch(0),
                0.into(),
                raw_tx.clone(),
            );
            let tx = wrapper.sign(&keypair).expect("Test failed");
            if i > 1 {
                processed_txs.push(ProcessedTx {
                    tx: tx.to_bytes(),
                    result: TxResult {
                        code: u32::try_from(i.rem_euclid(2))
                            .expect("Test failed"),
                        info: "".into(),
                    },
                });
            }
        }

        // check that the correct events were created
        for (index, event) in shell
            .finalize_block(FinalizeBlock {
                txs: processed_txs.clone(),
                reject_all_decrypted: false,
                ..Default::default()
            })
            .expect("Test failed")
            .iter()
            .enumerate()
        {
            assert_eq!(event.r#type, "applied");
            let code = event
                .attributes
                .iter()
                .find(|attr| attr.key == "code".as_bytes())
                .expect("Test failed")
                .value
                .clone();
            assert_eq!(
                String::from_utf8(code).expect("Test failed"),
                index.rem_euclid(2).to_string()
            );
        }
    }

    #[cfg(not(feature = "ABCI"))]
    /// Check that if a decrypted tx was rejected by [`process_proposal`],
    /// check that the correct event is returned. Check that it is still
    /// removed from the queue of txs to be included in the next block
    /// proposal
    #[test]
    fn test_process_proposal_rejected_decrypted_tx() {
        let mut shell = setup();
        let keypair = gen_keypair();
        let raw_tx = Tx::new(
            "wasm_code".as_bytes().to_owned(),
            Some(String::from("transaction data").as_bytes().to_owned()),
        );
        let wrapper = WrapperTx::new(
            Fee {
                amount: 0.into(),
                token: xan(),
            },
            &keypair,
            Epoch(0),
            0.into(),
            raw_tx.clone(),
        );

        let processed_tx = ProcessedTx {
            tx: Tx::from(TxType::Decrypted(DecryptedTx::Decrypted(raw_tx)))
                .to_bytes(),
            result: TxResult {
                code: ErrorCodes::InvalidTx.into(),
                info: "".into(),
            },
        };
        shell.enqueue_tx(wrapper);

        // check that the decrypted tx was not applied
        for event in shell
            .finalize_block(FinalizeBlock {
                txs: vec![processed_tx],
                reject_all_decrypted: false,
                ..Default::default()
            })
            .expect("Test failed")
        {
            assert_eq!(event.r#type, "applied");
            let code = event
                .attributes
                .iter()
                .find(|attr| attr.key.as_str() == "code")
                .expect("Test failed")
                .value
                .as_str();
            assert_eq!(code, String::from(ErrorCodes::InvalidTx).as_str());
        }
        // check that the corresponding wrapper tx was removed from the queue
        assert!(shell.next_wrapper().is_none());
    }

    #[cfg(feature = "ABCI")]
    /// Check that if a decrypted tx was rejected by [`process_proposal`],
    /// check that the correct event is returned.
    #[test]
    fn test_process_proposal_rejected_decrypted_tx() {
        let mut shell = setup();
        let raw_tx = Tx::new(
            "wasm_code".as_bytes().to_owned(),
            Some(String::from("transaction data").as_bytes().to_owned()),
        );
        let processed_tx = ProcessedTx {
            tx: Tx::from(TxType::Decrypted(DecryptedTx::Decrypted(raw_tx)))
                .to_bytes(),
            result: TxResult {
                code: ErrorCodes::InvalidTx.into(),
                info: "".into(),
            },
        };

        // check that the decrypted tx was not applied
        for event in shell
            .finalize_block(FinalizeBlock {
                txs: vec![processed_tx],
                reject_all_decrypted: false,
                ..Default::default()
            })
            .expect("Test failed")
        {
            assert_eq!(event.r#type, "applied");
            let code = event
                .attributes
                .iter()
                .find(|attr| attr.key == "code".as_bytes())
                .expect("Test failed")
                .value
                .clone();
            assert_eq!(
                String::from_utf8(code).expect("Test failed"),
                String::from(ErrorCodes::InvalidTx)
            );
        }
        // check that the corresponding wrapper tx was removed from the queue
        assert!(shell.next_wrapper().is_none());
    }

    /// Test that the wrapper txs are queued in the order they
    /// are received from the block. Tests that the previously
    /// decrypted txs are de-queued.
    #[test]
    fn test_mixed_txs_queued_in_correct_order() {
        let mut shell = setup();
        let keypair = gen_keypair();
        let mut processed_txs = vec![];
        let mut valid_txs = vec![];

        // create two decrypted txs
        let mut wasm_path = top_level_directory();
        wasm_path.push("wasm_for_tests/tx_no_op.wasm");
        let tx_code = std::fs::read(wasm_path)
            .expect("Expected a file at given code path");
        for i in 0..2 {
            let raw_tx = Tx::new(
                tx_code.clone(),
                Some(
                    format!("Decrypted transaction data: {}", i)
                        .as_bytes()
                        .to_owned(),
                ),
            );
            let wrapper_tx = WrapperTx::new(
                Fee {
                    amount: 0.into(),
                    token: xan(),
                },
                &keypair,
                Epoch(0),
                0.into(),
                raw_tx.clone(),
            );
            shell.enqueue_tx(wrapper_tx);
            processed_txs.push(ProcessedTx {
                tx: Tx::from(TxType::Decrypted(DecryptedTx::Decrypted(raw_tx)))
                    .to_bytes(),
                result: TxResult {
                    code: ErrorCodes::Ok.into(),
                    info: "".into(),
                },
            });
        }
        // create two wrapper txs
        for i in 0..2 {
            let raw_tx = Tx::new(
                "wasm_code".as_bytes().to_owned(),
                Some(
                    format!("Encrypted transaction data: {}", i)
                        .as_bytes()
                        .to_owned(),
                ),
            );
            let wrapper_tx = WrapperTx::new(
                Fee {
                    amount: 0.into(),
                    token: xan(),
                },
                &keypair,
                Epoch(0),
                0.into(),
                raw_tx.clone(),
            );
            let wrapper = wrapper_tx.sign(&keypair).expect("Test failed");
            valid_txs.push(wrapper_tx);
            processed_txs.push(ProcessedTx {
                tx: wrapper.to_bytes(),
                result: TxResult {
                    code: ErrorCodes::Ok.into(),
                    info: "".into(),
                },
            });
        }
        // Put the wrapper txs in front of the decrypted txs
        processed_txs.rotate_left(2);
        // check that the correct events were created
        for (index, event) in shell
            .finalize_block(FinalizeBlock {
                txs: processed_txs,
                reject_all_decrypted: false,
                ..Default::default()
            })
            .expect("Test failed")
            .iter()
            .enumerate()
        {
            if index < 2 {
                // these should be accepted wrapper txs

                #[cfg(not(feature = "ABCI"))]
                {
                    assert_eq!(event.r#type, "accepted");
                    let code = event
                        .attributes
                        .iter()
                        .find(|attr| attr.key.as_str() == "code")
                        .expect("Test failed")
                        .value
                        .as_str();
                    assert_eq!(code, String::from(ErrorCodes::Ok).as_str());
                }
                #[cfg(feature = "ABCI")]
                {
                    assert_eq!(event.r#type, "applied");
                    let code = event
                        .attributes
                        .iter()
                        .find(|attr| attr.key == "code".as_bytes())
                        .expect("Test failed")
                        .value
                        .clone();
                    assert_eq!(
                        String::from_utf8(code).expect("Test failed"),
                        String::from(ErrorCodes::Ok)
                    );
                }
            } else {
                // these should be accepted decrypted txs
                assert_eq!(event.r#type, "applied");
                #[cfg(not(feature = "ABCI"))]
                {
                    let code = event
                        .attributes
                        .iter()
                        .find(|attr| attr.key.as_str() == "code")
                        .expect("Test failed")
                        .value
                        .as_str();
                    assert_eq!(code, String::from(ErrorCodes::Ok).as_str());
                }
                #[cfg(feature = "ABCI")]
                {
                    let code = event
                        .attributes
                        .iter()
                        .find(|attr| attr.key == "code".as_bytes())
                        .expect("Test failed")
                        .value
                        .clone();
                    assert_eq!(
                        String::from_utf8(code).expect("Test failed"),
                        String::from(ErrorCodes::Ok)
                    );
                }
            }
        }

        #[cfg(not(feature = "ABCI"))]
        {
            // check that the applied decrypted txs were dequeued and the
            // accepted wrappers were enqueued in correct order
            let mut txs = valid_txs.iter();

            let mut counter = 0;
            while let Some(wrapper) = shell.next_wrapper() {
                assert_eq!(
                    wrapper.tx_hash,
                    txs.next().expect("Test failed").tx_hash
                );
                counter += 1;
            }
            assert_eq!(counter, 2);
        }
    }

    #[cfg(not(feature = "ABCI"))]
    /// Tests that if the decrypted txs are submitted out of
    /// order then
    ///  1. They are still enqueued in order
    ///  2. New wrapper txs are enqueued in correct order
    #[test]
    fn test_decrypted_txs_out_of_order() {
        let mut shell = setup();
        let keypair = gen_keypair();
        let mut processed_txs = vec![];
        let mut valid_txs = vec![];
        // create a wrapper tx to be included in block proposal
        let raw_tx = Tx::new(
            "wasm_code".as_bytes().to_owned(),
            Some(String::from("transaction data").as_bytes().to_owned()),
        );
        let wrapper_tx = WrapperTx::new(
            Fee {
                amount: 0.into(),
                token: xan(),
            },
            &keypair,
            Epoch(0),
            0.into(),
            raw_tx,
        );
        let wrapper = wrapper_tx.sign(&keypair).expect("Test failed");
        valid_txs.push(wrapper_tx);
        processed_txs.push(ProcessedTx {
            tx: wrapper.to_bytes(),
            result: TxResult {
                code: ErrorCodes::Ok.into(),
                info: "".into(),
            },
        });
        // Create two decrypted txs to be part of block proposal.
        // We give them an error code of two to indicate that order
        // was not respected (although actually it was, but the job
        // of detecting this lies with process_proposal so at this stage
        // we can just lie to finalize_block to get the desired behavior)
        for i in 0..2 {
            let raw_tx = Tx::new(
                "wasm_code".as_bytes().to_owned(),
                Some(format!("transaction data: {}", i).as_bytes().to_owned()),
            );
            let wrapper = WrapperTx::new(
                Fee {
                    amount: 0.into(),
                    token: xan(),
                },
                &keypair,
                Epoch(0),
                0.into(),
                raw_tx.clone(),
            );
            // add the corresponding wrapper tx to the queue
            shell.enqueue_tx(wrapper.clone());
            valid_txs.push(wrapper);
            processed_txs.push(ProcessedTx {
                tx: Tx::from(TxType::Decrypted(DecryptedTx::Decrypted(raw_tx)))
                    .to_bytes(),
                result: TxResult {
                    code: ErrorCodes::InvalidOrder.into(),
                    info: "".into(),
                },
            })
        }
        // We tell [`finalize_block`] that the decrypted txs are out of
        // order although in fact they are not. This should not affect
        // the expected behavior
        // We check that the correct events are created.
        for (index, event) in shell
            .finalize_block(FinalizeBlock {
                txs: processed_txs.clone(),
                reject_all_decrypted: true,
                ..Default::default()
            })
            .expect("Test failed")
            .iter()
            .enumerate()
        {
            if index == 0 {
                // the wrapper tx should be accepted
                assert_eq!(event.r#type, "accepted");
                #[cfg(not(feature = "ABCI"))]
                {
                    let code = event
                        .attributes
                        .iter()
                        .find(|attr| attr.key.as_str() == "code")
                        .expect("Test failed")
                        .value
                        .as_str();
                    assert_eq!(code, String::from(ErrorCodes::Ok).as_str());
                }
                #[cfg(feature = "ABCI")]
                {
                    let code = event
                        .attributes
                        .iter()
                        .find(|attr| attr.key == "code".as_bytes())
                        .expect("Test failed")
                        .value
                        .clone();
                    assert_eq!(
                        String::from_utf8(code).expect("Test failed"),
                        String::from(ErrorCodes::Ok)
                    );
                }
            } else {
                // both decrypted txs should be rejected
                assert_eq!(event.r#type, "applied");
                #[cfg(not(feature = "ABCI"))]
                {
                    let code = event
                        .attributes
                        .iter()
                        .find(|attr| attr.key.as_str() == "code")
                        .expect("Test failed")
                        .value
                        .as_str();
                    assert_eq!(
                        code,
                        String::from(ErrorCodes::InvalidOrder).as_str()
                    );
                }
                #[cfg(feature = "ABCI")]
                {
                    let code = event
                        .attributes
                        .iter()
                        .find(|attr| attr.key == "code".as_bytes())
                        .expect("Test failed")
                        .value
                        .clone();
                    assert_eq!(
                        String::from_utf8(code).expect("Test failed"),
                        String::from(ErrorCodes::InvalidOrder)
                    );
                }
            }
        }
        // the wrapper tx should appear at the end of the queue
        valid_txs.rotate_left(1);
        // check that the queue has 3 wrappers in correct order
        let mut counter = 0;
        let mut txs = valid_txs.iter();
        while let Some(wrapper) = shell.next_wrapper() {
            assert_eq!(
                wrapper.tx_hash,
                txs.next().expect("Test failed").tx_hash
            );
            counter += 1;
        }
        assert_eq!(counter, 3);
    }
}<|MERGE_RESOLUTION|>--- conflicted
+++ resolved
@@ -17,7 +17,6 @@
 use tendermint_stable::block::Header;
 
 use super::*;
-use crate::node::ledger::events::EventType;
 
 impl<D, H> Shell<D, H>
 where
@@ -58,24 +57,6 @@
                 tx
             } else {
                 tracing::error!(
-<<<<<<< HEAD
-                    "Internal logic error: FinalizeBlock received a tx that could not \
-                     be deserialized to a Tx type"
-                    );
-                continue
-            };
-            let tx_length = processed_tx.tx.len();
-            if ErrorCodes::from_u32(tx.result.code).unwrap()
-                == ErrorCodes::InvalidSig
-            {
-
-                if let Ok(TxType::Wrapper(wrapper)) = TxType::try_from(inner_tx)
-                {
-                    let mut tx_result =
-                        Event::new_tx_event(&TxType::Wrapper(wrapper), height.0);
-                    tx_result["code"] = processed_tx.result.code.to_string();
-                    tx_result["info"] = format!("Tx rejected: {}", &processed_tx.result.info);
-=======
                     "Internal logic error: FinalizeBlock received a tx that \
                      could not be deserialized to a Tx type"
                 );
@@ -93,24 +74,16 @@
                     tx_result["code"] = processed_tx.result.code.to_string();
                     tx_result["info"] =
                         format!("Tx rejected: {}", &processed_tx.result.info);
->>>>>>> 0a23fac6
                     tx_result["gas_used"] = "0".into();
                     response.events.push(tx_result.into());
                     continue;
                 } else {
                     tracing::error!(
-<<<<<<< HEAD
-                        "Internal logic error: FinalizeBlock received a tx with an invalid \
-                        signature error code that could not be deserialized to a WrapperTx type"
-                    );
-                    continue
-=======
                         "Internal logic error: FinalizeBlock received a tx \
                          with an invalid signature error code that could not \
                          be deserialized to a WrapperTx type"
                     );
                     continue;
->>>>>>> 0a23fac6
                 }
             }
 
@@ -118,31 +91,15 @@
                 tx_type
             } else {
                 tracing::error!(
-<<<<<<< HEAD
-                    "Internal logic error: FinalizeBlock received tx that could not be \
-                    deserialized to a valid TxType"
-                );
-                continue
-=======
                     "Internal logic error: FinalizeBlock received tx that \
                      could not be deserialized to a valid TxType"
                 );
                 continue;
->>>>>>> 0a23fac6
             };
             // If [`process_proposal`] rejected a Tx, emit an event here and
             // move on to next tx
             // If we are rejecting all decrypted txs because they were submitted
             // in an incorrect order, we do that later.
-<<<<<<< HEAD
-            if ErrorCodes::from_u32(processed_tx.result.code).unwrap() != ErrorCodes::Ok
-                && !req.reject_all_decrypted
-            {
-                let mut tx_result =
-                    Event::new_tx_event(&tx_type, height.0);
-                tx_result["code"] = processed_tx.result.code.to_string();
-                tx_result["info"] = format!("Tx rejected: {}", &processed_tx.result.info);
-=======
             if ErrorCodes::from_u32(processed_tx.result.code).unwrap()
                 != ErrorCodes::Ok
                 && !req.reject_all_decrypted
@@ -151,7 +108,6 @@
                 tx_result["code"] = processed_tx.result.code.to_string();
                 tx_result["info"] =
                     format!("Tx rejected: {}", &processed_tx.result.info);
->>>>>>> 0a23fac6
                 tx_result["gas_used"] = "0".into();
                 response.events.push(tx_result.into());
                 // if the rejected tx was decrypted, remove it
@@ -191,7 +147,13 @@
                         self.tx_queue.pop();
                     }
                     Event::new_tx_event(&tx_type, height.0)
-<<<<<<< HEAD
+                }
+                TxType::Raw(_) => {
+                    tracing::error!(
+                        "Internal logic error: FinalizeBlock received a \
+                         TxType::Raw transaction"
+                    );
+                    continue;
                 }
                 TxType::Protocol(protocol_tx) => {
                     todo!()
@@ -202,16 +164,6 @@
                     );
                     continue
                 },
-=======
-                }
-                TxType::Raw(_) => {
-                    tracing::error!(
-                        "Internal logic error: FinalizeBlock received a \
-                         TxType::Raw transaction"
-                    );
-                    continue;
-                }
->>>>>>> 0a23fac6
             };
 
             match protocol::apply_tx(
