mod events;
pub mod protocol;
pub mod rpc;
mod shell;
mod shims;
pub mod storage;
pub mod tendermint_node;

use std::convert::{TryFrom, TryInto};
<<<<<<< HEAD
use std::sync::mpsc::{channel, Receiver};
=======
use std::mem;
use std::sync::mpsc::channel;
>>>>>>> 1d7e4e8a

use anoma::types::storage::BlockHash;
use futures::future::{AbortHandle, AbortRegistration, Abortable};
use tendermint_proto::abci::CheckTxType;
use tower::ServiceBuilder;
use tower_abci::{response, split, Server};

use crate::config;
use crate::node::ledger::shell::{Error, MempoolTxType, Shell};
use crate::node::ledger::shims::abcipp_shim::AbcippShim;
use crate::node::ledger::shims::abcipp_shim_types::shim::{Request, Response};

/// A panic-proof handle for aborting a future. Will abort during
/// stack unwinding as its drop method calls abort.
struct Aborter {
    handle: AbortHandle,
}

impl Drop for Aborter {
    fn drop(&mut self) {
        self.handle.abort();
    }
}

// Until ABCI++ is ready, the shim provides the service implementation.
// We will add this part back in once the shim is no longer needed.
//```
// impl Service<Request> for Shell {
//     type Error = Error;
//     type Future =
//         Pin<Box<dyn Future<Output = Result<Response, BoxError>> + Send +
// 'static>>;    type Response = Response;
//
//     fn poll_ready(
//         &mut self,
//         _cx: &mut Context<'_>,
//     ) -> Poll<Result<(), Self::Error>> {
//         Poll::Ready(Ok(()))
//     }
//```

impl Shell {
    fn call(&mut self, req: Request) -> Result<Response, Error> {
        match req {
            Request::InitChain(init) => {
                self.init_chain(init).map(Response::InitChain)
            }
            Request::Info(_) => Ok(Response::Info(self.last_state())),
            Request::Query(query) => Ok(Response::Query(self.query(query))),
            Request::PrepareProposal(block) => {
                match (
                    BlockHash::try_from(&*block.hash),
                    block.header.expect("missing block's header").try_into(),
                ) {
                    (Ok(hash), Ok(header)) => {
                        let _ = self.prepare_proposal(
                            hash,
                            header,
                            block.byzantine_validators,
                        );
                    }
                    (Ok(_), Err(msg)) => {
                        tracing::error!("Unexpected block header {}", msg);
                    }
                    (err @ Err(_), _) => tracing::error!("{:#?}", err),
                };
                Ok(Response::PrepareProposal(Default::default()))
            }
            Request::VerifyHeader(_req) => {
                Ok(Response::VerifyHeader(self.verify_header(_req)))
            }
            Request::ProcessProposal(block) => {
                Ok(Response::ProcessProposal(self.process_proposal(block)))
            }
            Request::RevertProposal(_req) => {
                Ok(Response::RevertProposal(self.revert_proposal(_req)))
            }
            Request::ExtendVote(_req) => {
                Ok(Response::ExtendVote(self.extend_vote(_req)))
            }
            Request::VerifyVoteExtension(_req) => {
                Ok(Response::VerifyVoteExtension(Default::default()))
            }
            Request::FinalizeBlock(finalize) => {
                self.finalize_block(finalize).map(Response::FinalizeBlock)
            }
            Request::Commit(_) => Ok(Response::Commit(self.commit())),
            Request::Flush(_) => Ok(Response::Flush(Default::default())),
            Request::SetOption(_) => {
                Ok(Response::SetOption(Default::default()))
            }
            Request::Echo(msg) => Ok(Response::Echo(response::Echo {
                message: msg.message,
            })),
            Request::CheckTx(tx) => {
                let r#type = match CheckTxType::from_i32(tx.r#type)
                    .expect("received unexpected CheckTxType from ABCI")
                {
                    CheckTxType::New => MempoolTxType::NewTransaction,
                    CheckTxType::Recheck => MempoolTxType::RecheckTransaction,
                };
                Ok(Response::CheckTx(self.mempool_validate(&*tx.tx, r#type)))
            }
            Request::ListSnapshots(_) => {
                Ok(Response::ListSnapshots(Default::default()))
            }
            Request::OfferSnapshot(_) => {
                Ok(Response::OfferSnapshot(Default::default()))
            }
            Request::LoadSnapshotChunk(_) => {
                Ok(Response::LoadSnapshotChunk(Default::default()))
            }
            Request::ApplySnapshotChunk(_) => {
                Ok(Response::ApplySnapshotChunk(Default::default()))
            }
        }
    }
}

/// Resets the tendermint_node state and removes database files
pub fn reset(config: config::Ledger) -> Result<(), shell::Error> {
    shell::reset(config)
}

/// Runs the an asynchronous ABCI server with four sub-components for consensus,
/// mempool, snapshot, and info.
///
/// Runs until an abort handles sends a message to terminate the process
#[tokio::main]
async fn run_shell(
    config: config::Ledger,
    abort_registration: AbortRegistration,
    failure_receiver: Receiver<()>,
) {
    // Construct our ABCI application.
    let service = AbcippShim::new(
        config.base_dir,
        &config.db,
        config.chain_id,
        config.wasm_dir,
    );

    // Split it into components.
    let (consensus, mempool, snapshot, info) = split::service(service, 5);

    // Hand those components to the ABCI server, but customize request behavior
    // for each category
    let server = Server::builder()
        .consensus(consensus)
        .snapshot(snapshot)
        .mempool(
            ServiceBuilder::new()
                .load_shed()
                .buffer(10)
                .service(mempool),
        )
        .info(
            ServiceBuilder::new()
                .load_shed()
                .buffer(100)
                .rate_limit(50, std::time::Duration::from_secs(1))
                .service(info),
        )
        .finish()
        .unwrap();

    // Run the server with the shell
    let abortable_shell = Abortable::new(
        server.listen(config.ledger_address),
        abort_registration,
    );
    // The shell will be aborted when Tendermint exits
    let _ = abortable_shell.await;

    // Check if a failure signal was sent
    if let Ok(()) = failure_receiver.try_recv() {
        // Exit with error status code
        use std::io::Write;
        let _ = std::io::stdout().lock().flush();
        let _ = std::io::stderr().lock().flush();
        std::process::exit(1)
    }
}

/// Runs two child processes: A tendermint node, a shell which contains an ABCI
/// server for talking to the tendermint node. Both should be alive for correct
/// functioning.
///
/// When the thread containing the tendermint node finishes its work (either by
/// panic or by a termination signal), will send an abort message to the shell.
///
/// When the shell process finishes, we check if it finished with a panic. If it
/// did we stop the tendermint node with a channel that acts as a kill switch.
pub fn run(mut config: config::Ledger) {
    let home_dir = config.tendermint.clone();
    let ledger_address = config.ledger_address.to_string();
    let rpc_address = config.rpc_address.to_string();
    let p2p_address = config.p2p_address.to_string();
    let p2p_persistent_peers = mem::take(&mut config.p2p_persistent_peers);
    let chain_id = config.chain_id.clone();
    let genesis_time = config
        .genesis_time
        .clone()
        .try_into()
        .expect("expected RFC3339 genesis_time");
    let p2p_pex = config.p2p_pex;

    // For signalling shut down to the Tendermint node, sent from the
    // shell or from within the Tendermint process itself.
    // Send `true` for a graceful shutdown or `false` on a critical error.
    let (abort_sender, abort_receiver) = channel();
    let shell_abort_sender = abort_sender.clone();

    // For signalling shut down to the shell from Tendermint, which ensures that
    // drop is called on the database
    let (abort_handle, abort_registration) = AbortHandle::new_pair();

    // Because we cannot attach any data to the `abort_handle`, we also need
    // another channel for signalling an error to the shell from Tendermint
    let (failure_sender, failure_receiver) = channel();

    // start Tendermint node
    let tendermint_handle = std::thread::spawn(move || {
        if let Err(err) = tendermint_node::run(
            home_dir,
            chain_id,
            genesis_time,
            ledger_address,
            rpc_address,
            p2p_address,
<<<<<<< HEAD
            abort_sender,
            abort_receiver,
=======
            p2p_persistent_peers,
            p2p_pex,
            sender,
            receiver,
>>>>>>> 1d7e4e8a
        ) {
            tracing::error!("Tendermint node failed with {}", err);
            failure_sender.send(()).unwrap();
        }
        // Once tendermint node stops, ensure that we stop the shell.
        // Implemented in the drop method to be panic-proof
        Aborter {
            handle: abort_handle,
        };
    });

    // start the shell + ABCI server
    let shell_handle = std::thread::spawn(move || {
        run_shell(config, abort_registration, failure_receiver);
    });

    tracing::info!("Anoma ledger node started.");

    match shell_handle.join() {
        Err(_) => {
            tracing::info!("Anoma shut down unexpectedly");
            // if the shell panicked, shut down the tendermint node
            let _ = shell_abort_sender.send(false);
        }
        _ => tracing::info!("Shutting down Anoma node"),
    }
    tendermint_handle
        .join()
        .expect("Tendermint node did not shut down properly");
}<|MERGE_RESOLUTION|>--- conflicted
+++ resolved
@@ -7,12 +7,8 @@
 pub mod tendermint_node;
 
 use std::convert::{TryFrom, TryInto};
-<<<<<<< HEAD
+use std::mem;
 use std::sync::mpsc::{channel, Receiver};
-=======
-use std::mem;
-use std::sync::mpsc::channel;
->>>>>>> 1d7e4e8a
 
 use anoma::types::storage::BlockHash;
 use futures::future::{AbortHandle, AbortRegistration, Abortable};
@@ -243,15 +239,10 @@
             ledger_address,
             rpc_address,
             p2p_address,
-<<<<<<< HEAD
+            p2p_persistent_peers,
+            p2p_pex,
             abort_sender,
             abort_receiver,
-=======
-            p2p_persistent_peers,
-            p2p_pex,
-            sender,
-            receiver,
->>>>>>> 1d7e4e8a
         ) {
             tracing::error!("Tendermint node failed with {}", err);
             failure_sender.send(()).unwrap();
