--- conflicted
+++ resolved
@@ -97,28 +97,18 @@
   def append_then_read(node_id \\ Node.example_random_id()) do
     start_storage(node_id)
     new_set = MapSet.new(["value"])
-<<<<<<< HEAD
-    Storage.append(node_id, {1, [{:set, new_set}]})
-    {:ok, ^new_set} = Storage.read(node_id, {1, :set})
-    node_id
-=======
     Storage.append(node_id, {1, [{["set"], new_set}]})
     {:ok, ^new_set} = Storage.read(node_id, {1, ["set"]})
->>>>>>> f7f5482a
+    node_id
   end
 
   @spec append_then_read_same(String.t()) :: String.t()
   def append_then_read_same(node_id \\ Node.example_random_id()) do
     start_storage(node_id)
     new_set = MapSet.new(["value"])
-<<<<<<< HEAD
-    Storage.append(node_id, {1, [{:set, new_set}, {:set, new_set}]})
-    {:ok, ^new_set} = Storage.read(node_id, {1, :set})
-    node_id
-=======
     Storage.append(node_id, {1, [{["set"], new_set}, {["set"], new_set}]})
     {:ok, ^new_set} = Storage.read(node_id, {1, ["set"]})
->>>>>>> f7f5482a
+    node_id
   end
 
   @spec append_then_read_several(String.t()) :: String.t()
@@ -128,12 +118,8 @@
     set2 = MapSet.new(["value2"])
     Storage.append(node_id, {1, [{["set"], set1}, {["set"], set2}]})
     new_set = MapSet.new(["value1", "value2"])
-<<<<<<< HEAD
-    {:ok, ^new_set} = Storage.read(node_id, {1, :set})
-    node_id
-=======
     {:ok, ^new_set} = Storage.read(node_id, {1, ["set"]})
->>>>>>> f7f5482a
+    node_id
   end
 
   @spec append_twice_then_read(String.t()) :: String.t()
@@ -145,12 +131,8 @@
     set2 = MapSet.new(["value2"])
     Storage.append(node_id, {2, [{["set"], set2}]})
     appended_set = MapSet.new(["value1", "value2"])
-<<<<<<< HEAD
-    {:ok, ^appended_set} = Storage.read(node_id, {2, :set})
-    node_id
-=======
     {:ok, ^appended_set} = Storage.read(node_id, {2, ["set"]})
->>>>>>> f7f5482a
+    node_id
   end
 
   @spec append_twice_then_read_with_commit(String.t()) :: String.t()
@@ -165,12 +147,8 @@
     set2 = MapSet.new(["value2"])
     Storage.append(node_id, {2, [{["set"], set2}]})
     appended_set = MapSet.new(["value1", "value2"])
-<<<<<<< HEAD
-    {:ok, ^appended_set} = Storage.read(node_id, {2, :set})
-    node_id
-=======
     {:ok, ^appended_set} = Storage.read(node_id, {2, ["set"]})
->>>>>>> f7f5482a
+    node_id
   end
 
   @spec add_rewrites(String.t()) :: String.t()
@@ -184,12 +162,8 @@
     )
 
     {:ok, 234} = Storage.read(node_id, {2, ["abc"]})
-<<<<<<< HEAD
-    {:ok, ^new_set} = Storage.read(node_id, {2, :set})
-    node_id
-=======
     {:ok, ^new_set} = Storage.read(node_id, {2, ["set"]})
->>>>>>> f7f5482a
+    node_id
   end
 
   @spec add_append(String.t()) :: String.t()
@@ -204,12 +178,8 @@
 
     {:ok, 234} = Storage.read(node_id, {2, ["abc"]})
     new_set = MapSet.new(["new_value", "value"])
-<<<<<<< HEAD
-    {:ok, ^new_set} = Storage.read(node_id, {2, :set})
-    node_id
-=======
     {:ok, ^new_set} = Storage.read(node_id, {2, ["set"]})
->>>>>>> f7f5482a
+    node_id
   end
 
   @spec complicated_storage(String.t()) :: String.t()
