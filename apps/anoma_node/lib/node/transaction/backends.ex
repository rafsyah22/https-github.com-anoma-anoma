--- conflicted
+++ resolved
@@ -35,7 +35,6 @@
   @type transaction() :: {backend(), Noun.t() | binary()}
 
   typedstruct enforce: true, module: ResultEvent do
-<<<<<<< HEAD
     @typedoc """
     I hold the content of the Result Event, which conveys the result of
     the transaction candidate code execution on the Anoma VM to
@@ -46,15 +45,11 @@
     - `:tx_result`          - VM execution result; either :error or an
                               {:ok, noun} tuple.
     """
-    field(:tx_id, integer())
-=======
     field(:tx_id, binary())
->>>>>>> 704869f1
     field(:vm_result, {:ok, Noun.t()} | :error)
   end
 
   typedstruct enforce: true, module: CompleteEvent do
-<<<<<<< HEAD
     @typedoc """
     I hold the content of the Complete Event, which communicates the result
     of the transaction candidate execution to the Executor engine.
@@ -64,10 +59,7 @@
     - `:tx_result`          - Execution result; either :error or an
                               {:ok, value} tuple.
     """
-    field(:tx_id, integer())
-=======
     field(:tx_id, binary())
->>>>>>> 704869f1
     field(:tx_result, {:ok, any()} | :error)
   end
 
