defmodule Anoma.Node.Transaction.Backends do
  @moduledoc """
  I am the Transaction Backend module.

  I define a set of backends for the execution of the given transaction candidate.
  Currently, I support transparent resource machine (RM) execution as well as
  the following debug executions: read-only, key-value store, and blob store executions.

  ### Public API

  I have the following public functionality:
  - `execute/3`
  """

  alias Anoma.Node
  alias Node.Logging
  alias Node.Transaction.{Executor, Ordering, Storage}
  alias Anoma.TransparentResource
  alias Anoma.TransparentResource.Transaction, as: TTransaction
  alias Anoma.TransparentResource.Resource, as: TResource
  alias CommitmentTree.Spec

  import Nock
  require Noun
  require Node.Event
  use EventBroker.DefFilter
  use TypedStruct

  @type backend() ::
          :debug_term_storage
          | {:debug_read_term, pid}
          | :debug_bloblike
          | :transparent_resource

  @type transaction() :: {backend(), Noun.t() | binary()}

  typedstruct enforce: true, module: ResultEvent do
    @typedoc """
    I hold the content of the Result Event, which conveys the result of
    the transaction candidate code execution on the Anoma VM to
    the Mempool engine.

    ### Fields
    - `:tx_id`              - The transaction id.
    - `:tx_result`          - VM execution result; either :error or an
                              {:ok, noun} tuple.
    """
    field(:tx_id, integer())
    field(:vm_result, {:ok, Noun.t()} | :error)
  end

  typedstruct enforce: true, module: CompleteEvent do
    @typedoc """
    I hold the content of the Complete Event, which communicates the result
    of the transaction candidate execution to the Executor engine.

    ### Fields
    - `:tx_id`              - The transaction id.
    - `:tx_result`          - Execution result; either :error or an
                              {:ok, value} tuple.
    """
    field(:tx_id, integer())
    field(:tx_result, {:ok, any()} | :error)
  end

  typedstruct enforce: true, module: NullifierEvent do
    @typedoc """
    I hold the content of the Nullifier Event, which communicates a set of
    nullifiers defined by the actions of the transaction candidate to the
    Intent Pool.

    ### Fields
    - `:nullifiers`         - The set of nullifiers.
    """
    field(:nullifiers, MapSet.t(binary()))
  end

  deffilter CompleteFilter do
    %EventBroker.Event{body: %Node.Event{body: %CompleteEvent{}}} ->
      true

    _ ->
      false
  end

  deffilter ForMempoolFilter do
    %EventBroker.Event{body: %Node.Event{body: %ResultEvent{}}} ->
      true

    %EventBroker.Event{body: %Node.Event{body: %Executor.ExecutionEvent{}}} ->
      true

    _ ->
      false
  end

  @doc """
  I execute the specified transaction candidate using the designated backend.
  If the transaction is provided as a `jam`med noun atom, I first attempt
  to apply `cue/1` in order to unpack the transaction code.

  First, I execute the transaction code on the Anoma VM. Next, I apply processing
  logic to the resulting value, dependent on the selected backend.
  - For read-only backend, the value is transmitted as a Result Event.
  - For the key-value and blob store executions, the obtained value is stored
  and a Complete Event is issued.
  - For the transparent Resource Machine (RM) execution, I verify the
    transaction's validity and compute the corresponding set of nullifiers,
    which is transmitted as a Nullifier Event.
  """

  @spec execute(node_id, {back, Noun.t()}, id) :: :ok
        when id: binary(),
             node_id: String.t(),
             back: backend()
  def execute(node_id, {backend, tx_code}, id) do
    env = %Nock{scry_function: fn a -> Ordering.read(node_id, a) end}
    vm_result = gate_call(tx_code, env, id)
    result_event(id, vm_result, node_id, backend)

    res =
      with {:ok, vm_res} <- vm_result,
           {:ok, backend_res} <- backend_logic(backend, node_id, id, vm_res) do
        {:ok, backend_res}
      else
        _e ->
          empty_write(backend, node_id, id)

          :error
      end

    complete_event(id, res, node_id, backend)
  end

  ############################################################
  #                       VM Execution                       #
  ############################################################

  @spec gate_call(Noun.t(), Nock.t(), binary()) ::
          {:ok, Noun.t()} | :vm_error
  defp gate_call(tx_code, env, id) do
    with {:ok, code} <- cue_when_atom(tx_code),
         {:ok, stage_2_tx} <- nock(code, [9, 2, 0 | 1], env),
         {:ok, ordered_tx} <- nock(stage_2_tx, [10, [6, 1 | id], 0 | 1], env),
         {:ok, result} <- nock(ordered_tx, [9, 2, 0 | 1], env) do
      {:ok, result}
    else
      _e -> :vm_error
    end
  end

  @spec cue_when_atom(Noun.t()) :: :error | {:ok, Noun.t()}
  defp cue_when_atom(tx_code) when Noun.is_noun_atom(tx_code) do
    Nock.Cue.cue(tx_code)
  end

  defp cue_when_atom(tx_code) do
    {:ok, tx_code}
  end

  ############################################################
  #                     Backend Execution                    #
  ############################################################

  @spec backend_logic(backend(), String.t(), binary(), Noun.t()) ::
          :error | {:ok, any()}
  defp backend_logic(:debug_term_storage, node_id, id, vm_res) do
    store_value(node_id, id, vm_res)
  end

<<<<<<< HEAD
  defp backend_logic({:debug_read_term, pid}, node_id, id, vm_res) do
    send_value(node_id, id, vm_res, pid)
  end
=======
    with {:ok, result} <- vm_execute(tx_code, env, id, node_id),
         :ok <- process.(id, result) do
      :ok
    else
      :vm_error ->
        error_handle(node_id, id)
>>>>>>> 4c99485f

  defp backend_logic(:debug_bloblike, node_id, id, vm_res) do
    blob_store(node_id, id, vm_res)
  end

<<<<<<< HEAD
  defp backend_logic(:transparent_resource, node_id, id, vm_res) do
    transparent_resource_tx(node_id, id, vm_res)
=======
  @spec vm_execute(Noun.t(), Nock.t(), binary(), String.t()) ::
          {:ok, Noun.t()} | :vm_error
  defp vm_execute(tx_code, env, id, node_id) do
    with {:ok, [_ | stage_2_tx]} <- nock(tx_code, [9, 2, 0 | 1], env),
         {:ok, ordered_tx} <- nock(stage_2_tx, [10, [6, 1 | id], 0 | 1], env),
         {:ok, result} <- nock(ordered_tx, [9, 2, 0 | 1], env) do
      res = {:ok, result}
      result_event(id, res, node_id)
      res
    else
      _e -> :vm_error
    end
>>>>>>> 4c99485f
  end

  @spec transparent_resource_tx(String.t(), binary(), Noun.t()) ::
          {:ok, any} | :error
  defp transparent_resource_tx(node_id, id, result) do
    storage_checks = fn tx -> storage_check?(node_id, id, tx) end
    verify_tx_root = fn tx -> verify_tx_root(node_id, tx) end

    verify_options = [
      double_insertion_closure: storage_checks,
      root_closure: verify_tx_root
    ]

    with {:ok, tx} <- TransparentResource.Transaction.from_noun(result),
         true <- TransparentResource.Transaction.verify(tx, verify_options) do
      map =
        for action <- tx.actions,
            reduce: %{commitments: MapSet.new(), nullifiers: MapSet.new()} do
          %{commitments: cms, nullifiers: nlfs} ->
            %{
              commitments: MapSet.union(cms, action.commitments),
              nullifiers: MapSet.union(nlfs, action.nullifiers)
            }
        end

      ct =
        case Ordering.read(node_id, {id, :ct}) do
          :absent -> CommitmentTree.new(Spec.cm_tree_spec(), nil)
          val -> val
        end

      {ct_new, anchor} =
        CommitmentTree.add(ct, map.commitments |> MapSet.to_list())

      Ordering.add(
        node_id,
        {id,
         %{
           append: [
             {:nullifiers, map.nullifiers},
             {:commitments, map.commitments}
           ],
           write: [{:anchor, anchor}, {:ct, ct_new}]
         }}
      )

      nullifier_event(map.nullifiers, node_id)

      {:ok, tx}
    else
      e ->
        unless e == :error do
          Logging.log_event(
            node_id,
            :error,
            "Transaction verification failed. Reason: #{inspect(e)}"
          )
        end

        :error
    end
  end

  @spec verify_tx_root(String.t(), TTransaction.t()) ::
          true | {:error, String.t()}
  defp verify_tx_root(node_id, trans = %TTransaction{}) do
    # TODO improve the error messages
    commitments_exist_in_roots(node_id, trans) or
      {:error, "Nullified resources are not committed at latest root"}
  end

  @spec storage_check?(String.t(), binary(), TTransaction.t()) ::
          true | {:error, String.t()}
  defp storage_check?(node_id, id, trans) do
    stored_commitments = Ordering.read(node_id, {id, :commitments})
    stored_nullifiers = Ordering.read(node_id, {id, :nullifiers})

    # TODO improve error messages
    cond do
      any_nullifiers_already_exist?(stored_nullifiers, trans) ->
        {:error, "A submitted nullifier already exists in storage"}

      any_commitments_already_exist?(stored_commitments, trans) ->
        {:error, "A submitted commitment already exists in storage"}

      true ->
        true
    end
  end

  @spec any_nullifiers_already_exist?(
          {:ok, MapSet.t(TResource.nullifier())} | :absent,
          TTransaction.t()
        ) :: boolean()
  defp any_nullifiers_already_exist?(:absent, _) do
    false
  end

  defp any_nullifiers_already_exist?(
         {:ok, stored_nulls},
         trans = %TTransaction{}
       ) do
    nullifiers = TTransaction.nullifiers(trans)
    Enum.any?(nullifiers, &MapSet.member?(stored_nulls, &1))
  end

  @spec any_commitments_already_exist?(
          {:ok, MapSet.t(TResource.commitment())} | :absent,
          TTransaction.t()
        ) :: boolean()
  defp any_commitments_already_exist?(:absent, _) do
    false
  end

  defp any_commitments_already_exist?(
         {:ok, stored_comms},
         trans = %TTransaction{}
       ) do
    commitments = TTransaction.commitments(trans)
    Enum.any?(commitments, &MapSet.member?(stored_comms, &1))
  end

  @spec commitments_exist_in_roots(String.t(), TTransaction.t()) :: bool()
  defp commitments_exist_in_roots(
         node_id,
         trans = %TTransaction{}
       ) do
    latest_root_time =
      for root <- trans.roots, reduce: 0 do
        time ->
          with {:atomic, [{_, height_list, ^root}]} <-
                 :mnesia.transaction(fn ->
                   :mnesia.match_object(
                     {Storage.updates_table(node_id), root, :_}
                   )
                 end) do
            height = hd(height_list)

            if height > time do
              height
            else
              time
            end
          else
            {:atomic, []} -> time
          end
      end

    action_nullifiers = TTransaction.nullifiers(trans)

    if latest_root_time > 0 do
      root_coms = Storage.read(node_id, {latest_root_time, :commitments})

      for <<"NF_", rest::binary>> <- action_nullifiers,
          reduce: MapSet.new([]) do
        cm_set ->
          if is_ephemeral?(rest) do
            cm_set
          else
            MapSet.put(cm_set, "CM_" <> rest)
          end
      end
      |> MapSet.subset?(root_coms)
    else
      Enum.all?(action_nullifiers, fn <<"NF_", rest::binary>> ->
        is_ephemeral?(rest)
      end)
    end
  end

  defp is_ephemeral?(jammed_transaction) do
    nock_boolean =
      Nock.Cue.cue(jammed_transaction)
      |> elem(1)
      |> List.pop_at(2)
      |> elem(0)

    nock_boolean in [0, <<>>, <<0>>, []]
  end

  @spec send_value(String.t(), binary(), Noun.t(), pid()) ::
          {:ok, any()} | :error
  defp send_value(node_id, id, result, reply_to) do
    # send the value to reply-to address and the topic
    reply_msg = {:read_value, result}
    send(reply_to, reply_msg)
    Ordering.write(node_id, {id, []})
    {:ok, reply_msg}
  end

  @spec blob_store(String.t(), binary(), Noun.t()) :: {:ok, any} | :error
  def blob_store(node_id, id, result) do
    key = :crypto.hash(:sha256, :erlang.term_to_binary(result))
    Ordering.write(node_id, {id, [{key, result}]})
    {:ok, key}
  end

  @spec store_value(String.t(), binary(), Noun.t()) :: {:ok, any} | :error
  def store_value(node_id, id, result) do
    with {:ok, list} <- result |> Noun.list_nock_to_erlang_safe(),
         true <-
           Enum.all?(list, fn
             [_ | _] -> true
             _ -> false
           end) do
      Ordering.write(
        node_id,
        {id, list |> Enum.map(fn [k | v] -> {k, v} end)}
      )

      {:ok, list}
    else
      _ -> :error
    end
  end

  @spec empty_write(backend(), String.t(), binary()) :: :ok
  defp empty_write(_backend, node_id, id) do
    Ordering.write(node_id, {id, []})
  end

  ############################################################
  #                        Helpers                           #
  ############################################################

  @spec complete_event(
          String.t(),
          :error | {:ok, any()},
          String.t(),
          backend()
        ) :: :ok
  defp complete_event(id, result, node_id, backend) do
    event =
      Node.Event.new_with_body(node_id, %__MODULE__.CompleteEvent{
        tx_id: id,
        tx_result: result
      })

    event(backend, event)
  end

  @spec result_event(String.t(), any(), String.t(), backend()) :: :ok
  defp result_event(id, result, node_id, backend) do
    event =
      Node.Event.new_with_body(node_id, %__MODULE__.ResultEvent{
        tx_id: id,
        vm_result: result
      })

    event(backend, event)
  end

  @spec nullifier_event(MapSet.t(binary()), String.t()) :: :ok
  defp nullifier_event(set, node_id) do
    event =
      Node.Event.new_with_body(node_id, %__MODULE__.NullifierEvent{
        nullifiers: set
      })

    EventBroker.event(event)
  end

  @spec event(backend(), EventBroker.Event.t()) :: :ok
  defp event(_backend, event) do
    EventBroker.event(event)
  end
end<|MERGE_RESOLUTION|>--- conflicted
+++ resolved
@@ -115,93 +115,68 @@
              back: backend()
   def execute(node_id, {backend, tx_code}, id) do
     env = %Nock{scry_function: fn a -> Ordering.read(node_id, a) end}
-    vm_result = gate_call(tx_code, env, id)
+    vm_result = vm_execute(tx_code, env, id)
     result_event(id, vm_result, node_id, backend)
 
-    res =
-      with {:ok, vm_res} <- vm_result,
-           {:ok, backend_res} <- backend_logic(backend, node_id, id, vm_res) do
-        {:ok, backend_res}
-      else
-        _e ->
-          empty_write(backend, node_id, id)
-
-          :error
-      end
-
-    complete_event(id, res, node_id, backend)
-  end
-
-  ############################################################
-  #                       VM Execution                       #
-  ############################################################
-
-  @spec gate_call(Noun.t(), Nock.t(), binary()) ::
-          {:ok, Noun.t()} | :vm_error
-  defp gate_call(tx_code, env, id) do
-    with {:ok, code} <- cue_when_atom(tx_code),
-         {:ok, stage_2_tx} <- nock(code, [9, 2, 0 | 1], env),
-         {:ok, ordered_tx} <- nock(stage_2_tx, [10, [6, 1 | id], 0 | 1], env),
-         {:ok, result} <- nock(ordered_tx, [9, 2, 0 | 1], env) do
-      {:ok, result}
-    else
-      _e -> :vm_error
-    end
-  end
-
-  @spec cue_when_atom(Noun.t()) :: :error | {:ok, Noun.t()}
-  defp cue_when_atom(tx_code) when Noun.is_noun_atom(tx_code) do
-    Nock.Cue.cue(tx_code)
-  end
-
-  defp cue_when_atom(tx_code) do
-    {:ok, tx_code}
-  end
-
-  ############################################################
-  #                     Backend Execution                    #
-  ############################################################
-
-  @spec backend_logic(backend(), String.t(), binary(), Noun.t()) ::
-          :error | {:ok, any()}
-  defp backend_logic(:debug_term_storage, node_id, id, vm_res) do
-    store_value(node_id, id, vm_res)
-  end
-
-<<<<<<< HEAD
-  defp backend_logic({:debug_read_term, pid}, node_id, id, vm_res) do
-    send_value(node_id, id, vm_res, pid)
-  end
-=======
     with {:ok, result} <- vm_execute(tx_code, env, id, node_id),
          :ok <- process.(id, result) do
       :ok
     else
       :vm_error ->
         error_handle(node_id, id)
->>>>>>> 4c99485f
+
+        :error
+    end
+
+    complete_event(id, res, node_id, backend)
+  end
+
+  ############################################################
+  #                       VM Execution                       #
+  ############################################################
+
+  @spec vm_execute(Noun.t(), Nock.t(), binary()) ::
+          {:ok, Noun.t()} | :vm_error
+  defp vm_execute(tx_code, env, id) do
+    with {:ok, code} <- cue_when_atom(tx_code),
+         {:ok, [_ | stage_2_tx]} <- nock(code, [9, 2, 0 | 1], env),
+         {:ok, ordered_tx} <- nock(stage_2_tx, [10, [6, 1 | id], 0 | 1], env),
+         {:ok, result} <- nock(ordered_tx, [9, 2, 0 | 1], env) do
+      {:ok, result}
+    else
+      _e -> :vm_error
+    end
+  end
+
+  @spec cue_when_atom(Noun.t()) :: :error | {:ok, Noun.t()}
+  defp cue_when_atom(tx_code) when Noun.is_noun_atom(tx_code) do
+    Nock.Cue.cue(tx_code)
+  end
+
+  defp cue_when_atom(tx_code) do
+    {:ok, tx_code}
+  end
+
+  ############################################################
+  #                     Backend Execution                    #
+  ############################################################
+
+  @spec backend_logic(backend(), String.t(), binary(), Noun.t()) ::
+          :error | {:ok, any()}
+  defp backend_logic(:debug_term_storage, node_id, id, vm_res) do
+    store_value(node_id, id, vm_res)
+  end
+
+  defp backend_logic({:debug_read_term, pid}, node_id, id, vm_res) do
+    send_value(node_id, id, vm_res, pid)
+  end
 
   defp backend_logic(:debug_bloblike, node_id, id, vm_res) do
     blob_store(node_id, id, vm_res)
   end
 
-<<<<<<< HEAD
   defp backend_logic(:transparent_resource, node_id, id, vm_res) do
     transparent_resource_tx(node_id, id, vm_res)
-=======
-  @spec vm_execute(Noun.t(), Nock.t(), binary(), String.t()) ::
-          {:ok, Noun.t()} | :vm_error
-  defp vm_execute(tx_code, env, id, node_id) do
-    with {:ok, [_ | stage_2_tx]} <- nock(tx_code, [9, 2, 0 | 1], env),
-         {:ok, ordered_tx} <- nock(stage_2_tx, [10, [6, 1 | id], 0 | 1], env),
-         {:ok, result} <- nock(ordered_tx, [9, 2, 0 | 1], env) do
-      res = {:ok, result}
-      result_event(id, res, node_id)
-      res
-    else
-      _e -> :vm_error
-    end
->>>>>>> 4c99485f
   end
 
   @spec transparent_resource_tx(String.t(), binary(), Noun.t()) ::
