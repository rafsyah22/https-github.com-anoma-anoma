--- conflicted
+++ resolved
@@ -78,7 +78,7 @@
     )
   end
 
-  @spec append(String.t(), {binary(), list({any(), any()})}) :: :ok
+  @spec append(String.t(), {binary(), list({any(), MapSet.t()})}) :: :ok
   def append(node_id, {id, kvlist}) do
     GenServer.call(
       Registry.via(node_id, __MODULE__),
@@ -248,41 +248,6 @@
     ])
   end
 
-<<<<<<< HEAD
-=======
-  @spec read(String.t(), {binary(), any()}) :: any()
-  def read(node_id, {id, key}) do
-    GenServer.call(
-      Registry.via(node_id, __MODULE__),
-      {:read, {id, key}},
-      :infinity
-    )
-  end
-
-  @spec write(String.t(), {binary(), list({any(), any()})}) :: :ok
-  def write(node_id, {id, kvlist}) do
-    GenServer.call(
-      Registry.via(node_id, __MODULE__),
-      {:write, {id, kvlist}},
-      :infinity
-    )
-  end
-
-  @spec append(String.t(), {binary(), list({any(), MapSet.t()})}) :: :ok
-  def append(node_id, {id, kvlist}) do
-    GenServer.call(
-      Registry.via(node_id, __MODULE__),
-      {:append, {id, kvlist}},
-      :infinity
-    )
-  end
-
-  @spec order(String.t(), [binary()]) :: :ok
-  def order(node_id, txs) do
-    GenServer.cast(Registry.via(node_id, __MODULE__), {:order, txs})
-  end
-
->>>>>>> 76cb1da0
   @spec blocking_read(String.t(), {binary(), any()}, GenServer.from()) :: :ok
   defp blocking_read(node_id, {id, key}, from) do
     block(from, id, fn -> read(node_id, {id, key}) end, node_id)
