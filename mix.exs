--- conflicted
+++ resolved
@@ -17,7 +17,6 @@
         plt_local_path: "plts/anoma.plt",
         plt_core_path: "plts/core.plt",
         flags: [
-<<<<<<< HEAD
           # Checks for functions which can only return via an exception.
           "-Werror_handling",
           # Check for functions whose specs include types the function
@@ -32,13 +31,10 @@
           # Checks for underspecified functions, i.e. functions whose
           # specifications are strictly more permissive than their
           # success typing.
-          "-Wunderspecs"
-=======
-          "-Wno_improper_lists",
+          "-Wunderspecs",
           # Checks for some unmatched return values, i.e., an
           # exhaustiveness check on structured returns.
           "-Wunmatched_returns"
->>>>>>> 7500b373
         ],
         plt_add_apps: [:mix, :ex_unit]
       ],
